use futures::Poll;
use http;

use svc;

/// Determines how a request's response should be classified.
pub trait Classify {
    type Class;
    type Error;

    type ClassifyEos: ClassifyEos<Class = Self::Class, Error = Self::Error>;

    /// Classifies responses.
    ///
    /// Instances are intended to be used as an `http::Extension` that may be
    /// cloned to inner stack layers. Cloned instances are **not** intended to
    /// share state. Each clone should maintain its own internal state.
    type ClassifyResponse: ClassifyResponse<
            Class = Self::Class,
            Error = Self::Error,
            ClassifyEos = Self::ClassifyEos,
        >
        + Clone
        + Send
        + Sync
        + 'static;

    fn classify<B>(&self, req: &http::Request<B>) -> Self::ClassifyResponse;
}

/// Classifies a single response.
pub trait ClassifyResponse {
    /// A response classification.
    type Class;
    type Error;
    type ClassifyEos: ClassifyEos<Class = Self::Class, Error = Self::Error>;

    /// Produce a stream classifier for this response.
    fn start<B>(self, headers: &http::Response<B>) -> Self::ClassifyEos;

    /// Classifies the given error.
    fn error(self, error: &Self::Error) -> Self::Class;
}

pub trait ClassifyEos {
    type Class;
    type Error;

    /// Update the classifier with an EOS.
    ///
    /// Because trailers indicate an EOS, a classification must be returned.
    fn eos(self, trailers: Option<&http::HeaderMap>) -> Self::Class;

    /// Update the classifier with an underlying error.
    ///
    /// Because errors indicate an end-of-stream, a classification must be
    /// returned.
    fn error(self, error: &Self::Error) -> Self::Class;
}

// Used for stack targets that can produce a `Classify` implementation.
pub trait CanClassify {
    type Classify: Classify;

    fn classify(&self) -> Self::Classify;
}

#[derive(Debug, Clone)]
<<<<<<< HEAD
pub struct Layer;
=======
pub struct Layer();
>>>>>>> 8fca9ebd

#[derive(Clone, Debug)]
pub struct Stack<M> {
    inner: M,
}

#[derive(Clone, Debug)]
pub struct Service<C, S: svc::Service> {
    classify: C,
    inner: S,
}

pub fn layer() -> Layer {
<<<<<<< HEAD
    Layer
=======
    Layer()
>>>>>>> 8fca9ebd
}

impl<T, M, A, B> svc::Layer<T, T, M> for Layer
where
    T: CanClassify,
    M: svc::Stack<T>,
    M::Value: svc::Service<Request = http::Request<A>, Response = http::Response<B>>,
{
    type Value = <Stack<M> as svc::Stack<T>>::Value;
    type Error = <Stack<M> as svc::Stack<T>>::Error;
    type Stack = Stack<M>;

    fn bind(&self, inner: M) -> Self::Stack {
        Stack { inner }
    }
}

impl<T, M, A, B> svc::Stack<T> for Stack<M>
where
    T: CanClassify,
    M: svc::Stack<T>,
    M::Value: svc::Service<Request = http::Request<A>, Response = http::Response<B>>,
{
    type Value = Service<T::Classify, M::Value>;
    type Error = M::Error;

    fn make(&self, target: &T) -> Result<Self::Value, Self::Error> {
        let inner = self.inner.make(target)?;
        let classify = target.classify();
        Ok(Service { classify, inner })
    }
}

impl<C, S, A, B> svc::Service for Service<C, S>
where
    C: Classify,
    S: svc::Service<Request = http::Request<A>, Response = http::Response<B>>,
{
    type Request = S::Request;
    type Response = S::Response;
    type Error = S::Error;
    type Future = S::Future;

    fn poll_ready(&mut self) -> Poll<(), Self::Error> {
        self.inner.poll_ready()
    }

    fn call(&mut self, mut req: http::Request<A>) -> Self::Future {
        let classify_rsp = self.classify.classify(&req);
        let _ = req.extensions_mut().insert(classify_rsp);

        self.inner.call(req)
    }
}<|MERGE_RESOLUTION|>--- conflicted
+++ resolved
@@ -66,11 +66,7 @@
 }
 
 #[derive(Debug, Clone)]
-<<<<<<< HEAD
-pub struct Layer;
-=======
 pub struct Layer();
->>>>>>> 8fca9ebd
 
 #[derive(Clone, Debug)]
 pub struct Stack<M> {
@@ -84,11 +80,7 @@
 }
 
 pub fn layer() -> Layer {
-<<<<<<< HEAD
-    Layer
-=======
     Layer()
->>>>>>> 8fca9ebd
 }
 
 impl<T, M, A, B> svc::Layer<T, T, M> for Layer
