use std::fmt;
use std::hash::Hash;
use std::sync::{Arc, Mutex};
use std::time::Duration;
use tokio_timer::clock;

use metrics::{latency, Counter, FmtLabels, FmtMetric, FmtMetrics, Histogram, Metric};

use super::{ClassMetrics, Metrics, Registry};

/// Reports HTTP metrics for prometheus.
#[derive(Clone, Debug)]
pub struct Report<T, C>
where
    T: FmtLabels + Hash + Eq,
    C: FmtLabels + Hash + Eq,
{
    scope: Scope,
    registry: Arc<Mutex<Registry<T, C>>>,
    retain_idle: Duration,
}

#[derive(Clone, Debug)]
struct Scope {
    request_total_key: String,
<<<<<<< HEAD
    request_total_help: String,

    response_total_key: String,
    response_total_help: String,

    response_latency_ms_key: String,
    response_latency_ms_help: String,
=======
    response_total_key: String,
    response_latency_ms_key: String,
>>>>>>> f2a3c08e
}

// ===== impl Report =====

impl<T, C> Report<T, C>
where
    T: FmtLabels + Hash + Eq,
    C: FmtLabels + Hash + Eq,
{
    pub(super) fn new(retain_idle: Duration, registry: Arc<Mutex<Registry<T, C>>>) -> Self {
        Self {
            registry,
            retain_idle,
            scope: Scope::default(),
        }
    }

<<<<<<< HEAD
=======
    // FIXME This will be used for route_* metrics.
    #[allow(dead_code)]
>>>>>>> f2a3c08e
    pub fn with_prefix(self, prefix: &'static str) -> Self {
        if prefix.is_empty() {
            return self;
        }

        Self {
            scope: Scope::prefixed(prefix),
            .. self
        }
    }
}

impl<T, C> FmtMetrics for Report<T, C>
where
    T: FmtLabels + Hash + Eq,
    C: FmtLabels + Hash + Eq,
{
    fn fmt_metrics(&self, f: &mut fmt::Formatter) -> fmt::Result {
        debug!("fmt_metrics");
        let mut registry = match self.registry.lock() {
            Err(_) => return Ok(()),
            Ok(r) => r,
        };

        let now = clock::now();
        let since = now - self.retain_idle;
        debug!("fmt_metrics: retain_since: now={:?} since={:?}", now, since);
        registry.retain_since(since);

        let registry = registry;
        debug!("fmt_metrics: by_target={}", registry.by_target.len());
        if registry.by_target.is_empty() {
            return Ok(());
        }

        self.scope.request_total().fmt_help(f)?;
        registry.fmt_by_target(f, self.scope.request_total(), |s| &s.total)?;

        self.scope.response_total().fmt_help(f)?;
        registry.fmt_by_class(f, self.scope.response_total(), |s| &s.total)?;
        //registry.fmt_by_target(f, response_total, |s| &s.unclassified.total)?;

        self.scope.response_latency_ms().fmt_help(f)?;
        registry.fmt_by_class(f, self.scope.response_latency_ms(), |s| &s.latency)?;
        // registry.fmt_by_target(f, response_latency_ms, |s| {
        //     &s.unclassified.latency
        // })?;

        Ok(())
    }
}

impl<T, C> Registry<T, C>
where
    T: FmtLabels + Hash + Eq,
    C: FmtLabels + Hash + Eq,
{
    fn fmt_by_target<M, F>(
        &self,
        f: &mut fmt::Formatter,
        metric: Metric<M>,
        get_metric: F,
    ) -> fmt::Result
    where
        M: FmtMetric,
        F: Fn(&Metrics<C>) -> &M,
    {
        for (tgt, tm) in &self.by_target {
            if let Ok(m) = tm.lock() {
                get_metric(&*m).fmt_metric_labeled(f, metric.name, tgt)?;
            }
        }

        Ok(())
    }

    fn fmt_by_class<M, F>(
        &self,
        f: &mut fmt::Formatter,
        metric: Metric<M>,
        get_metric: F,
    ) -> fmt::Result
    where
        M: FmtMetric,
        F: Fn(&ClassMetrics) -> &M,
    {
        for (tgt, tm) in &self.by_target {
            if let Ok(tm) = tm.lock() {
                for (cls, m) in &tm.by_class {
                    let labels = (tgt, cls);
                    get_metric(&*m).fmt_metric_labeled(f, metric.name, labels)?;
                }
            }
        }

        Ok(())
    }
}

// === impl Scope ===

impl Default for Scope {
    fn default() -> Self {
        Self {
            request_total_key: "request_total".to_owned(),
            response_total_key: "response_total".to_owned(),
            response_latency_ms_key: "response_latency_ms".to_owned(),
<<<<<<< HEAD
            request_total_help: Self::REQUEST_TOTAL_HELP.to_owned(),
            response_total_help: Self::RESPONSE_TOTAL_HELP.to_owned(),
            response_latency_ms_help: Self::RESPONSE_LATENCY_MS_HELP.to_owned(),
=======
>>>>>>> f2a3c08e
        }
    }
}

impl Scope {
    fn prefixed(prefix: &'static str) -> Self {
        if prefix.is_empty() {
            return Self::default();
        }

        Self {
            request_total_key: format!("{}_request_total", prefix),
            response_total_key: format!("{}_response_total", prefix),
            response_latency_ms_key: format!("{}_response_latency_ms", prefix),
<<<<<<< HEAD
            request_total_help: Self::REQUEST_TOTAL_HELP.to_owned(),
            response_total_help: Self::RESPONSE_TOTAL_HELP.to_owned(),
            response_latency_ms_help: Self::RESPONSE_LATENCY_MS_HELP.to_owned(),
=======
>>>>>>> f2a3c08e
        }
    }

    fn request_total(&self) -> Metric<Counter> {
<<<<<<< HEAD
        Metric::new(&self.request_total_key, &self.request_total_help)
    }

    fn response_total(&self) -> Metric<Counter> {
        Metric::new(&self.response_total_key, &self.response_total_help)
    }

    fn response_latency_ms(&self) -> Metric<Histogram<latency::Ms>> {
        Metric::new(&self.response_latency_ms_key, &self.response_latency_ms_help)
=======
        Metric::new(&self.request_total_key, &Self::REQUEST_TOTAL_HELP)
    }

    fn response_total(&self) -> Metric<Counter> {
        Metric::new(&self.response_total_key, &Self::RESPONSE_TOTAL_HELP)
    }

    fn response_latency_ms(&self) -> Metric<Histogram<latency::Ms>> {
        Metric::new(&self.response_latency_ms_key, &Self::RESPONSE_LATENCY_MS_HELP)
>>>>>>> f2a3c08e
    }

    const REQUEST_TOTAL_HELP: &'static str = "Total count of HTTP requests.";

    const RESPONSE_TOTAL_HELP: &'static str = "Total count of HTTP responses.";

    const RESPONSE_LATENCY_MS_HELP: &'static str =
        "Elapsed times between a request's headers being received \
        and its response stream completing";
}<|MERGE_RESOLUTION|>--- conflicted
+++ resolved
@@ -23,18 +23,8 @@
 #[derive(Clone, Debug)]
 struct Scope {
     request_total_key: String,
-<<<<<<< HEAD
-    request_total_help: String,
-
-    response_total_key: String,
-    response_total_help: String,
-
-    response_latency_ms_key: String,
-    response_latency_ms_help: String,
-=======
     response_total_key: String,
     response_latency_ms_key: String,
->>>>>>> f2a3c08e
 }
 
 // ===== impl Report =====
@@ -52,11 +42,6 @@
         }
     }
 
-<<<<<<< HEAD
-=======
-    // FIXME This will be used for route_* metrics.
-    #[allow(dead_code)]
->>>>>>> f2a3c08e
     pub fn with_prefix(self, prefix: &'static str) -> Self {
         if prefix.is_empty() {
             return self;
@@ -164,12 +149,6 @@
             request_total_key: "request_total".to_owned(),
             response_total_key: "response_total".to_owned(),
             response_latency_ms_key: "response_latency_ms".to_owned(),
-<<<<<<< HEAD
-            request_total_help: Self::REQUEST_TOTAL_HELP.to_owned(),
-            response_total_help: Self::RESPONSE_TOTAL_HELP.to_owned(),
-            response_latency_ms_help: Self::RESPONSE_LATENCY_MS_HELP.to_owned(),
-=======
->>>>>>> f2a3c08e
         }
     }
 }
@@ -184,27 +163,10 @@
             request_total_key: format!("{}_request_total", prefix),
             response_total_key: format!("{}_response_total", prefix),
             response_latency_ms_key: format!("{}_response_latency_ms", prefix),
-<<<<<<< HEAD
-            request_total_help: Self::REQUEST_TOTAL_HELP.to_owned(),
-            response_total_help: Self::RESPONSE_TOTAL_HELP.to_owned(),
-            response_latency_ms_help: Self::RESPONSE_LATENCY_MS_HELP.to_owned(),
-=======
->>>>>>> f2a3c08e
         }
     }
 
     fn request_total(&self) -> Metric<Counter> {
-<<<<<<< HEAD
-        Metric::new(&self.request_total_key, &self.request_total_help)
-    }
-
-    fn response_total(&self) -> Metric<Counter> {
-        Metric::new(&self.response_total_key, &self.response_total_help)
-    }
-
-    fn response_latency_ms(&self) -> Metric<Histogram<latency::Ms>> {
-        Metric::new(&self.response_latency_ms_key, &self.response_latency_ms_help)
-=======
         Metric::new(&self.request_total_key, &Self::REQUEST_TOTAL_HELP)
     }
 
@@ -214,7 +176,6 @@
 
     fn response_latency_ms(&self) -> Metric<Histogram<latency::Ms>> {
         Metric::new(&self.response_latency_ms_key, &Self::RESPONSE_LATENCY_MS_HELP)
->>>>>>> f2a3c08e
     }
 
     const REQUEST_TOTAL_HELP: &'static str = "Total count of HTTP requests.";
