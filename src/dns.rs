--- conflicted
+++ resolved
@@ -13,11 +13,7 @@
 
 use app::config::Config;
 use transport::tls;
-<<<<<<< HEAD
-use HostPort;
-=======
 use Addr;
->>>>>>> 9c23d727
 
 #[derive(Clone)]
 pub struct Resolver {
@@ -103,25 +99,15 @@
         (resolver, background)
     }
 
-<<<<<<< HEAD
-    pub fn resolve_one_ip(&self, host: &HostPort) -> IpAddrFuture {
-        match host {
-            HostPort::Name(n) => {
-=======
     pub fn resolve_one_ip(&self, host: &Addr) -> IpAddrFuture {
         match host {
             Addr::Name(n) => {
->>>>>>> 9c23d727
                 let name = n.name();
                 let ctx = ResolveOneCtx(name.clone());
                 let f = ::logging::context_future(ctx, self.lookup_ip(name));
                 IpAddrFuture::DNS(Box::new(f))
             }
-<<<<<<< HEAD
-            HostPort::Addr(addr) => IpAddrFuture::Fixed(addr.ip()),
-=======
             Addr::Socket(addr) => IpAddrFuture::Fixed(addr.ip()),
->>>>>>> 9c23d727
         }
     }
 
