--- conflicted
+++ resolved
@@ -1,16 +1,9 @@
 use bytes::{BytesMut};
 
-<<<<<<< HEAD
-use NamePort;
-
-pub trait Normalize {
-    fn normalize(&self, authority: &NamePort) -> Option<FullyQualifiedAuthority>;
-=======
 use NameAddr;
 
 pub trait Normalize {
     fn normalize(&self, authority: &NameAddr) -> Option<FullyQualifiedAuthority>;
->>>>>>> 9c23d727
 }
 
 #[derive(Clone, Debug)]
@@ -31,11 +24,7 @@
 impl Normalize for KubernetesNormalize {
     /// Normalizes the name according to Kubernetes service naming conventions.
     /// Case folding is not done; that is done internally inside `Authority`.
-<<<<<<< HEAD
-    fn normalize(&self, authority: &NamePort) -> Option<FullyQualifiedAuthority> {
-=======
     fn normalize(&self, authority: &NameAddr) -> Option<FullyQualifiedAuthority> {
->>>>>>> 9c23d727
         let name: &str = authority.name().as_ref();
 
         // parts should have a maximum 4 of pieces (name, namespace, svc, zone)
@@ -156,26 +145,15 @@
     use http::uri::Authority;
     use std::str::FromStr;
 
-<<<<<<< HEAD
-    use {HostPort, NamePort};
-=======
     use {Addr, NameAddr};
->>>>>>> 9c23d727
     use super::Normalize;
 
     #[test]
     fn test_normalized_authority() {
-<<<<<<< HEAD
-        fn dns_name_and_port_from_str(input: &str) -> NamePort {
-            let authority = Authority::from_str(input).unwrap();
-            match HostPort::from_authority_with_default_port(&authority, 80) {
-                Ok(HostPort::Name(name)) => name,
-=======
         fn dns_name_and_port_from_str(input: &str) -> NameAddr {
             let authority = Authority::from_str(input).unwrap();
             match Addr::from_authority_and_default_port(&authority, 80) {
                 Ok(Addr::Name(name)) => name,
->>>>>>> 9c23d727
                 Err(e) => {
                     unreachable!("{:?} when parsing {:?}", e, input)
                 },
