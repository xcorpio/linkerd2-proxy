use std::{
    collections::{
        hash_map::{Entry, HashMap},
        VecDeque,
    },
    fmt,
    mem,
    time::Instant,
    sync::Arc,
};
use futures::{
    sync::mpsc,
    Async, Poll, Stream,
};
use tower_grpc as grpc;
use tower_h2::{Body, BoxBody, Data, HttpService};

use api::destination::client::Destination;
use api::destination::{
    GetDestination,
    Update as PbUpdate,
};

use super::{ResolveRequest, Update};
use app::config::Namespaces;
use control::{
    cache::Exists,
<<<<<<< HEAD
    fully_qualified_authority::{KubernetesNormalizer, NameNormalizer},
=======
    fully_qualified_authority::{KubernetesNormalize, Normalize as _Normalize},
>>>>>>> 90433a8c
    remote_stream::{Receiver, Remote},
};
use dns;
use NamePort;

mod destination_set;

use self::destination_set::DestinationSet;

type ActiveQuery<T> = Remote<PbUpdate, T>;
type UpdateRx<T> = Receiver<PbUpdate, T>;

/// Satisfies resolutions as requested via `request_rx`.
///
/// As the `Background` is polled with a client to Destination service, if the client to the
/// service is healthy, it reads requests from `request_rx`, determines how to resolve the
/// provided authority to a set of addresses, and ensures that resolution updates are
/// propagated to all requesters.
pub(super) struct Background<T: HttpService> {
    new_query: NewQuery,
    dns_resolver: dns::Resolver,
    dsts: DestinationCache<T>,
    /// The Destination.Get RPC client service.
    /// Each poll, records whether the rpc service was till ready.
    rpc_ready: bool,
    /// A receiver of new watch requests.
    request_rx: mpsc::UnboundedReceiver<ResolveRequest>,
}

/// Holds the currently active `DestinationSet`s and a list of any destinations
/// which require reconnects.
#[derive(Default)]
struct DestinationCache<T: HttpService> {
    destinations: HashMap<NamePort, DestinationSet<T>>,
    /// A queue of authorities that need to be reconnected.
    reconnects: VecDeque<NamePort>,
}

/// The configurationn necessary to create a new Destination service
/// query.
struct NewQuery {
    namespaces: Namespaces,
    /// Used for counting the number of currently-active queries.
    ///
    /// Each active query will hold a `Weak` reference back to this `Arc`, and
    /// `NewQuery` can use `Arc::weak_count` to count the number of queries
    /// that currently exist. When those queries are dropped, the weak count
    /// will go down accordingly.
    active_query_handle: Arc<()>,
    concurrency_limit: usize,
}

enum DestinationServiceQuery<T: HttpService> {
    Inactive,
    Active(ActiveQuery<T>),
    NoCapacity,
}

// ==== impl Background =====

impl<T> Background<T>
where
    T: HttpService<RequestBody = BoxBody>,
    T::ResponseBody: Body<Data = Data>,
    T::Error: fmt::Debug,
{
    pub(super) fn new(
        request_rx: mpsc::UnboundedReceiver<ResolveRequest>,
        dns_resolver: dns::Resolver,
        namespaces: Namespaces,
        concurrency_limit: usize,
    ) -> Self {
        Self {
            new_query: NewQuery::new(namespaces, concurrency_limit),
            dns_resolver,
            dsts: DestinationCache::new(),
            rpc_ready: false,
            request_rx,
        }
    }

   pub(super) fn poll_rpc(&mut self, client: &mut Option<T>) -> Poll<(), ()> {
        // This loop is make sure any streams that were found disconnected
        // in `poll_destinations` while the `rpc` service is ready should
        // be reconnected now, otherwise the task would just sleep...
        loop {
            if let Async::Ready(()) = self.poll_resolve_requests(client) {
                // request_rx has closed, meaning the main thread is terminating.
                return Ok(Async::Ready(()));
            }
            self.dsts.retain_active();
            self.poll_destinations();

            if self.dsts.reconnects.is_empty() || !self.rpc_ready {
                return Ok(Async::NotReady);
            }
        }
    }

    fn poll_resolve_requests(&mut self, client: &mut Option<T>) -> Async<()> {
        loop {
            if let Some(client) = client {
                // if rpc service isn't ready, not much we can do...
                match client.poll_ready() {
                    Ok(Async::Ready(())) => {
                        self.rpc_ready = true;
                    },
                    Ok(Async::NotReady) => {
                        self.rpc_ready = false;
                        return Async::NotReady;
                    },
                    Err(err) => {
                        warn!("Destination.Get poll_ready error: {:?}", err);
                        self.rpc_ready = false;
                        return Async::NotReady;
                    },
                }

                // handle any pending reconnects first
                if self.poll_reconnect(client) {
                    continue;
                }
            }

            // check for any new watches
            match self.request_rx.poll() {
                Ok(Async::Ready(Some(resolve))) => {
                    trace!("Destination.Get {:?}", resolve.authority);

                    let new_query = &self.new_query;
                    let dsts = &mut self.dsts;

                    // If the requested authority currently needs more
                    // query capacity to query the destination service, go
                    // ahead and try to free up capacity (by dropping any
                    // inactive DestinationSets).
                    if dsts.needs_query_for(&resolve.authority) {
                        trace!("--> no query capacity, try retain_active...", );
                        dsts.retain_active();
                    };

                    match dsts.destinations.entry(resolve.authority) {
                        Entry::Occupied(mut occ) => {
                            // we may already know of some addresses here, so push
                            // them onto the new watch first
                            match occ.get().addrs {
                                Exists::Yes(ref cache) => for (&addr, meta) in cache {
                                    let update = Update::Add(addr, meta.clone());
                                    resolve.responder.update_tx
                                        .unbounded_send(update)
                                        .expect("unbounded_send does not fail");
                                },
                                Exists::No | Exists::Unknown => (),
                            }

                            if occ.get().needs_query_capacity() {
                                trace!("--> {:?} wants to query Destination", occ.key());
                                let query = new_query
                                    .query_destination_service_if_relevant(
                                        client.as_mut(),
                                        occ.key(),
                                        "connect (previously at capacity)",
                                    );
                                occ.get_mut().query = query;
                            }

                            occ.get_mut().responders.push(resolve.responder);
                        },
                        Entry::Vacant(vac) => {
                            let query = new_query
                                .query_destination_service_if_relevant(
                                    client.as_mut(),
                                    vac.key(),
                                    "connect",
                                );
                            let mut set = DestinationSet {
                                addrs: Exists::Unknown,
                                query,
                                dns_query: None,
                                responders: vec![resolve.responder],
                            };
                            // If the authority is one for which the Destination service is never
                            // relevant (e.g. an absolute name that doesn't end in ".svc.$zone." in
                            // Kubernetes), or if we don't have a `client`, then immediately start
                            // polling DNS.
                            if !set.query.is_active() {
                                set.reset_dns_query(
                                    &self.dns_resolver,
                                    Instant::now(),
                                    vac.key(),
                                );
                            }
                            vac.insert(set);
                        },
                    }
                },
                Ok(Async::Ready(None)) => {
                    trace!("Discover tx is dropped, shutdown");
                    return Async::Ready(());
                },
                Ok(Async::NotReady) => return Async::NotReady,
                Err(_) => unreachable!("unbounded receiver doesn't error"),
            }
        }
    }

    /// Tries to reconnect next watch stream. Returns true if reconnection started.
    fn poll_reconnect(&mut self, client: &mut T) -> bool {
        debug_assert!(self.rpc_ready);

        while let Some(auth) = self.dsts.reconnects.pop_front() {
            if let Some(set) = self.dsts.destinations.get_mut(&auth) {
                set.query = self.new_query
                    .query_destination_service_if_relevant(
                        Some(client),
                        &auth,
                        "reconnect",
                    );
                return !set.needs_query_capacity();
            } else {
                trace!("reconnect no longer needed: {:?}", auth);
            }
        }
        false
    }

    fn poll_destinations(&mut self) {
        for (auth, set) in &mut self.dsts.destinations {
            // Query the Destination service first.
            let (new_query, found_by_destination_service) = match set.query.take() {
                DestinationServiceQuery::Active(Remote::ConnectedOrConnecting { rx }) => {
                    let (new_query, found_by_destination_service) =
                        set.poll_destination_service(
                            auth,
                            rx,
                            self.new_query.tls_controller_ns(),
                        );
                    if let Remote::NeedsReconnect = new_query {
                        set.reset_on_next_modification();
                        self.dsts.reconnects.push_back(auth.clone());
                    }
                    (new_query.into(), found_by_destination_service)
                },
                query => (query, Exists::Unknown),
            };
            set.query = new_query;

            // Any active response from the Destination service cancels the DNS query except for a
            // positive assertion that the service doesn't exist.
            //
            // Any disconnection from the Destination service has no effect on the DNS query; we
            // assume that if we were querying DNS before, we should continue to do so, and if we
            // weren't querying DNS then we shouldn't start now. In particular, temporary
            // disruptions of connectivity to the Destination service do not cause a fallback to
            // DNS.
            match found_by_destination_service {
                Exists::Yes(()) => {
                    // Stop polling DNS on any active update from the Destination service.
                    set.dns_query = None;
                },
                Exists::No => {
                    // Fall back to DNS.
                    set.reset_dns_query(&self.dns_resolver, Instant::now(), auth);
                },
                Exists::Unknown => (), // No change from Destination service's perspective.
            }

            // Poll DNS after polling the Destination service. This may reset the DNS query but it
            // won't affect the Destination Service query.
            set.poll_dns(&self.dns_resolver, auth);
        }
    }

}

// ===== impl NewQuery =====

impl NewQuery {

    fn new(namespaces: Namespaces, concurrency_limit: usize) -> Self {
        Self {
            namespaces,
            concurrency_limit,
            active_query_handle: Arc::new(()),
        }
    }

    /// Returns true if there is currently capacity for additional
    /// Destination service queries.
    fn has_more_queries(&self) -> bool {
        Arc::weak_count(&self.active_query_handle) < self.concurrency_limit
    }

    /// Attepts to initiate a query `query` to the Destination service
    /// if the given authority's host is of a form suitable for using to
    /// query the Destination service.
    ///
    /// # Returns
    ///
    /// - `DestinationServiceQuery::NoCapacity` if the given authority _should_
    ///   query the Destination service, but the query limit has already been
    ///   reached. In this case, this function should be called again when
    ///   there is capacity for additional queries.
    /// - `DestinationServiceQuery::Inactive` if the authority is not suitable
    ///    for querying the Destination service, or the provided `client` was
    ///    `None`.
    /// - `DestinationServiceQuery::Active` if the authority is suitable for
    ///    querying the Destination service and there is sufficient capacity to
    ///    initiate a new query.
    fn query_destination_service_if_relevant<T>(
        &self,
        client: Option<&mut T>,
        auth: &NamePort,
        connect_or_reconnect: &str,
    ) -> DestinationServiceQuery<T>
    where
        T: HttpService<RequestBody = BoxBody>,
        T::ResponseBody: Body<Data = Data>,
        T::Error: fmt::Debug,
    {
        trace!(
            "DestinationServiceQuery {} {:?}",
            connect_or_reconnect,
            auth
        );
        let default_ns = self.namespaces.pod.clone();
        let client_and_authority = client.and_then(|client| {
<<<<<<< HEAD
            KubernetesNormalizer::new(default_ns)
=======
            KubernetesNormalize::new(default_ns)
>>>>>>> 90433a8c
                .normalize(auth)
                .map(|auth| (auth, client))
        });
        match client_and_authority {
            // If we were able to normalize the authority (indicating we should
            // query the Destination service), but we're out of queries, return
            // None and set the "needs query" flag.
            Some((ref auth, _)) if !self.has_more_queries() => {
                warn!(
                    "Can't query Destination service for {:?}, maximum \
                     number of queries ({}) reached.",
                    auth,
                    self.concurrency_limit,
                );
                DestinationServiceQuery::NoCapacity
            },
            // We should query the Destination service and there is sufficient
            // query capacity, so we're good to go!
            Some((auth, client)) => {
                let req = GetDestination {
                    scheme: "k8s".into(),
                    path: auth.without_trailing_dot().to_owned(),
                };
                let mut svc = Destination::new(client.lift_ref());
                let response = svc.get(grpc::Request::new(req));
                let active = Arc::downgrade(&self.active_query_handle);
                let query = Remote::ConnectedOrConnecting {
                    rx: Receiver::new(response, active),
                };
                DestinationServiceQuery::Active(query)
            },
            // This authority should not query the Destination service. Return
            // None, but set the "needs query" flag to false.
            None => DestinationServiceQuery::Inactive
        }
    }

    fn tls_controller_ns(&self) -> Option<&str> {
        self.namespaces.tls_controller.as_ref().map(String::as_ref)
    }
}

// ===== impl DestinationCache =====

impl<T> DestinationCache<T>
where
    T: HttpService,
    T::ResponseBody: Body<Data = Data>,
    T::Error: fmt::Debug,
{

    fn new() -> Self {
        Self {
            destinations: HashMap::new(),
            reconnects: VecDeque::new(),
        }
    }

    /// Returns true if `auth` is currently known to need a Destination
    /// service query, but was unable to query previously due to the query
    /// limit being reached.
    fn needs_query_for(&self, auth: &NamePort) -> bool {
        self.destinations
            .get(auth)
            .map(|dst| dst.needs_query_capacity())
            .unwrap_or(false)
    }

    /// Ensures that `destinations` is updated to only maintain active resolutions.
    ///
    /// If there are no active resolutions for a destination, the destination is removed.
    fn retain_active(&mut self) {
        self.destinations.retain(|_, ref mut dst| {
            dst.responders.retain(|r| r.is_active());
            dst.responders.len() > 0
        });
    }
}

// ===== impl DestinationServiceQuery =====

impl<T> DestinationServiceQuery<T>
where
    T: HttpService,
    T::ResponseBody: Body<Data = Data>,
{

    pub fn is_active(&self) -> bool {
        match self {
            DestinationServiceQuery::Active(_) => true,
            _ => false,
        }
    }

    /// Returns `true` if the authority that created this query _should_ query
    /// the Destination service, but was unable to due to insufficient capaacity.
    pub fn needs_query_capacity(&self) -> bool {
        match self {
            DestinationServiceQuery::NoCapacity => true,
            _ => false,
        }
    }

    pub fn take(&mut self) -> Self {
         mem::replace(self, DestinationServiceQuery::Inactive)
    }

}

impl<T> From<ActiveQuery<T>> for DestinationServiceQuery<T>
where
    T: HttpService,
    T::ResponseBody: Body<Data = Data>,
{
    fn from(active: ActiveQuery<T>) -> Self {
        DestinationServiceQuery::Active(active)
    }
}<|MERGE_RESOLUTION|>--- conflicted
+++ resolved
@@ -25,11 +25,7 @@
 use app::config::Namespaces;
 use control::{
     cache::Exists,
-<<<<<<< HEAD
-    fully_qualified_authority::{KubernetesNormalizer, NameNormalizer},
-=======
     fully_qualified_authority::{KubernetesNormalize, Normalize as _Normalize},
->>>>>>> 90433a8c
     remote_stream::{Receiver, Remote},
 };
 use dns;
@@ -357,11 +353,7 @@
         );
         let default_ns = self.namespaces.pod.clone();
         let client_and_authority = client.and_then(|client| {
-<<<<<<< HEAD
-            KubernetesNormalizer::new(default_ns)
-=======
             KubernetesNormalize::new(default_ns)
->>>>>>> 90433a8c
                 .normalize(auth)
                 .map(|auth| (auth, client))
         });
