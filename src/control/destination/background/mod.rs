--- conflicted
+++ resolved
@@ -29,11 +29,7 @@
     remote_stream::{Receiver, Remote},
 };
 use dns;
-<<<<<<< HEAD
-use NamePort;
-=======
 use NameAddr;
->>>>>>> 9c23d727
 
 mod destination_set;
 
@@ -63,15 +59,9 @@
 /// which require reconnects.
 #[derive(Default)]
 struct DestinationCache<T: HttpService> {
-<<<<<<< HEAD
-    destinations: HashMap<NamePort, DestinationSet<T>>,
-    /// A queue of authorities that need to be reconnected.
-    reconnects: VecDeque<NamePort>,
-=======
     destinations: HashMap<NameAddr, DestinationSet<T>>,
     /// A queue of authorities that need to be reconnected.
     reconnects: VecDeque<NameAddr>,
->>>>>>> 9c23d727
 }
 
 /// The configurationn necessary to create a new Destination service
@@ -348,11 +338,7 @@
     fn query_destination_service_if_relevant<T>(
         &self,
         client: Option<&mut T>,
-<<<<<<< HEAD
-        auth: &NamePort,
-=======
         auth: &NameAddr,
->>>>>>> 9c23d727
         connect_or_reconnect: &str,
     ) -> DestinationServiceQuery<T>
     where
@@ -429,11 +415,7 @@
     /// Returns true if `auth` is currently known to need a Destination
     /// service query, but was unable to query previously due to the query
     /// limit being reached.
-<<<<<<< HEAD
-    fn needs_query_for(&self, auth: &NamePort) -> bool {
-=======
     fn needs_query_for(&self, auth: &NameAddr) -> bool {
->>>>>>> 9c23d727
         self.destinations
             .get(auth)
             .map(|dst| dst.needs_query_capacity())
