use std::{
    fmt::{self, Write},
    net,
};

use metrics::FmtLabels;

use transport::tls;
<<<<<<< HEAD
use {Conditional, NamePort};
=======
use {Conditional, NameAddr};
>>>>>>> 9c23d727

use super::{classify, inbound, outbound};

#[derive(Clone, Debug, PartialEq, Eq, Hash)]
pub struct EndpointLabels {
    addr: net::SocketAddr,
    direction: Direction,
    tls_status: tls::Status,
    dst_name: Option<NameAddr>,
    labels: Option<String>,
}

#[derive(Clone, Debug, PartialEq, Eq, Hash)]
pub struct RouteLabels {
    direction: Direction,
    dst: Dst,
    labels: Option<String>,
}

#[derive(Copy, Clone, Debug, PartialEq, Eq, Hash)]
enum Direction {
    In,
    Out,
}

#[derive(Clone, Debug, PartialEq, Eq, Hash)]
<<<<<<< HEAD
struct Authority(Option<NamePort>);
=======
struct Authority<'a>(&'a NameAddr);
>>>>>>> 9c23d727

#[derive(Clone, Debug, PartialEq, Eq, Hash)]
struct Dst(Option<NamePort>);

// === impl RouteLabels ===

impl From<outbound::Route> for RouteLabels {
    fn from(r: outbound::Route) -> Self {
        RouteLabels {
            dst: Dst(r.dst_name.clone()),
            direction: Direction::Out,
            labels: prefix_labels("rt", r.route.labels().as_ref().into_iter()),
        }
    }
}

impl FmtLabels for RouteLabels {
    fn fmt_labels(&self, f: &mut fmt::Formatter) -> fmt::Result {
        (&self.dst, &self.direction).fmt_labels(f)?;

        if let Some(labels) = self.labels.as_ref() {
            write!(f, ",{}", labels)?;
        }

        Ok(())
    }
}

// === impl EndpointLabels ===

impl From<inbound::Endpoint> for EndpointLabels {
    fn from(ep: inbound::Endpoint) -> Self {
        Self {
            addr: ep.addr,
<<<<<<< HEAD
            authority: Authority(ep.name_port().cloned()),
=======
            dst_name: ep.dst_name,
>>>>>>> 9c23d727
            direction: Direction::In,
            tls_status: ep.source_tls_status,
            labels: None,
        }
    }
}

fn prefix_labels<'i, I>(prefix: &str, mut labels_iter: I) -> Option<String>
where
    I: Iterator<Item = (&'i String, &'i String)>,
{
    let (k0, v0) = labels_iter.next()?;
    let mut out = format!("{}_{}=\"{}\"", prefix, k0, v0);

    for (k, v) in labels_iter {
        write!(out, ",{}_{}=\"{}\"", prefix, k, v).expect("label concat must succeed");
    }
    Some(out)
}

impl From<outbound::Endpoint> for EndpointLabels {
    fn from(ep: outbound::Endpoint) -> Self {
        Self {
            addr: ep.connect.addr,
<<<<<<< HEAD
            authority: Authority(ep.dst_name.clone()),
=======
            dst_name: ep.dst.addr.into_name_addr(),
>>>>>>> 9c23d727
            direction: Direction::Out,
            tls_status: ep.connect.tls_status(),
            labels: prefix_labels("dst", ep.metadata.labels().into_iter()),
        }
    }
}

impl FmtLabels for EndpointLabels {
    fn fmt_labels(&self, f: &mut fmt::Formatter) -> fmt::Result {
        let authority = self.dst_name.as_ref().map(Authority);
        (authority, &self.direction).fmt_labels(f)?;

        if let Some(labels) = self.labels.as_ref() {
            write!(f, ",{}", labels)?;
        }

        write!(f, ",")?;
        self.tls_status.fmt_labels(f)?;

        Ok(())
    }
}

impl FmtLabels for Direction {
    fn fmt_labels(&self, f: &mut fmt::Formatter) -> fmt::Result {
        match self {
            Direction::In => write!(f, "direction=\"inbound\""),
            Direction::Out => write!(f, "direction=\"outbound\""),
        }
    }
}

impl<'a> FmtLabels for Authority<'a> {
    fn fmt_labels(&self, f: &mut fmt::Formatter) -> fmt::Result {
<<<<<<< HEAD
        match self.0 {
            Some(ref n) => match n.port() {
                80 => write!(f, "authority=\"{}\"", n.name()),
                _ => write!(f, "authority=\"{}\"", n),
            },
            None => write!(f, "authority=\"\""),
=======
        match self.0.port() {
            80 => write!(f, "authority=\"{}\"", self.0.name()),
            _ => write!(f, "authority=\"{}\"", self.0),
>>>>>>> 9c23d727
        }
    }
}

impl FmtLabels for Dst {
    fn fmt_labels(&self, f: &mut fmt::Formatter) -> fmt::Result {
<<<<<<< HEAD
        match self.0.as_ref() {
            Some(n) => write!(f, "dst=\"{}\"", n),
            None => write!(f, "dst=\"\""),
        }
=======
        let proto = if self.0.settings.is_http2() {
            "h2"
        } else {
            "h1"
        };
        write!(f, "dst=\"{}\",dst_protocol=\"{}\"", self.0.addr, proto)?;
>>>>>>> 9c23d727

    }
}

impl FmtLabels for classify::Class {
    fn fmt_labels(&self, f: &mut fmt::Formatter) -> fmt::Result {
        use self::classify::Class;
        match self {
            Class::Grpc(result, status) => write!(
                f,
                "classification=\"{}\",grpc_status=\"{}\"",
                result, status
            ),
            Class::Http(result) => write!(f, "classification=\"{}\"", result),
            Class::Stream(result, status) => {
                write!(f, "classification=\"{}\",h2_err=\"{}\"", result, status)
            }
        }
    }
}

impl fmt::Display for classify::SuccessOrFailure {
    fn fmt(&self, f: &mut fmt::Formatter) -> fmt::Result {
        use self::classify::SuccessOrFailure::{Failure, Success};
        match self {
            Success => write!(f, "success"),
            Failure => write!(f, "failure"),
        }
    }
}

impl FmtLabels for tls::Status {
    fn fmt_labels(&self, f: &mut fmt::Formatter) -> fmt::Result {
        match self {
            Conditional::None(tls::ReasonForNoTls::NoIdentity(why)) => {
                write!(f, "tls=\"no_identity\",no_tls_reason=\"{}\"", why)
            }
            status => write!(f, "tls=\"{}\"", status),
        }
    }
}<|MERGE_RESOLUTION|>--- conflicted
+++ resolved
@@ -6,11 +6,7 @@
 use metrics::FmtLabels;
 
 use transport::tls;
-<<<<<<< HEAD
-use {Conditional, NamePort};
-=======
-use {Conditional, NameAddr};
->>>>>>> 9c23d727
+use {Conditional, Addr, NameAddr};
 
 use super::{classify, inbound, outbound};
 
@@ -37,21 +33,17 @@
 }
 
 #[derive(Clone, Debug, PartialEq, Eq, Hash)]
-<<<<<<< HEAD
-struct Authority(Option<NamePort>);
-=======
 struct Authority<'a>(&'a NameAddr);
->>>>>>> 9c23d727
 
 #[derive(Clone, Debug, PartialEq, Eq, Hash)]
-struct Dst(Option<NamePort>);
+struct Dst(Addr);
 
 // === impl RouteLabels ===
 
 impl From<outbound::Route> for RouteLabels {
     fn from(r: outbound::Route) -> Self {
         RouteLabels {
-            dst: Dst(r.dst_name.clone()),
+            dst: Dst(r.dst_addr),
             direction: Direction::Out,
             labels: prefix_labels("rt", r.route.labels().as_ref().into_iter()),
         }
@@ -76,11 +68,7 @@
     fn from(ep: inbound::Endpoint) -> Self {
         Self {
             addr: ep.addr,
-<<<<<<< HEAD
-            authority: Authority(ep.name_port().cloned()),
-=======
             dst_name: ep.dst_name,
->>>>>>> 9c23d727
             direction: Direction::In,
             tls_status: ep.source_tls_status,
             labels: None,
@@ -105,11 +93,7 @@
     fn from(ep: outbound::Endpoint) -> Self {
         Self {
             addr: ep.connect.addr,
-<<<<<<< HEAD
-            authority: Authority(ep.dst_name.clone()),
-=======
-            dst_name: ep.dst.addr.into_name_addr(),
->>>>>>> 9c23d727
+            dst_name: ep.dst_name,
             direction: Direction::Out,
             tls_status: ep.connect.tls_status(),
             labels: prefix_labels("dst", ep.metadata.labels().into_iter()),
@@ -144,38 +128,16 @@
 
 impl<'a> FmtLabels for Authority<'a> {
     fn fmt_labels(&self, f: &mut fmt::Formatter) -> fmt::Result {
-<<<<<<< HEAD
-        match self.0 {
-            Some(ref n) => match n.port() {
-                80 => write!(f, "authority=\"{}\"", n.name()),
-                _ => write!(f, "authority=\"{}\"", n),
-            },
-            None => write!(f, "authority=\"\""),
-=======
         match self.0.port() {
             80 => write!(f, "authority=\"{}\"", self.0.name()),
             _ => write!(f, "authority=\"{}\"", self.0),
->>>>>>> 9c23d727
         }
     }
 }
 
 impl FmtLabels for Dst {
     fn fmt_labels(&self, f: &mut fmt::Formatter) -> fmt::Result {
-<<<<<<< HEAD
-        match self.0.as_ref() {
-            Some(n) => write!(f, "dst=\"{}\"", n),
-            None => write!(f, "dst=\"\""),
-        }
-=======
-        let proto = if self.0.settings.is_http2() {
-            "h2"
-        } else {
-            "h1"
-        };
-        write!(f, "dst=\"{}\",dst_protocol=\"{}\"", self.0.addr, proto)?;
->>>>>>> 9c23d727
-
+        write!(f, "dst=\"{}\"", self.0)
     }
 }
 
