--- conflicted
+++ resolved
@@ -43,28 +43,10 @@
 
 impl From<outbound::Route> for RouteLabels {
     fn from(r: outbound::Route) -> Self {
-<<<<<<< HEAD
-        let mut label_iter = r.route.labels().as_ref().into_iter();
-        let labels = if let Some((k0, v0)) = label_iter.next() {
-            let mut s = format!("rt_{}=\"{}\"", k0, v0);
-            for (k, v) in label_iter {
-                write!(s, ",rt_{}=\"{}\"", k, v).expect("label concat must succeed");
-            }
-            Some(s)
-        } else {
-            None
-        };
-
-        RouteLabels {
-            dst: Dst(r.dst.clone()),
-            direction: Direction::Out,
-            labels,
-=======
         RouteLabels {
             dst: Dst(r.dst.clone()),
             direction: Direction::Out,
             labels: prefix_labels("rt", r.route.labels().as_ref().into_iter()),
->>>>>>> 90433a8c
         }
     }
 }
@@ -110,23 +92,8 @@
 
 impl From<outbound::Endpoint> for EndpointLabels {
     fn from(ep: outbound::Endpoint) -> Self {
-<<<<<<< HEAD
-        use HostPort;
-
-        let mut label_iter = ep.metadata.labels().into_iter();
-        let labels = if let Some((k0, v0)) = label_iter.next() {
-            let mut s = format!("dst_{}=\"{}\"", k0, v0);
-            for (k, v) in label_iter {
-                write!(s, ",dst_{}=\"{}\"", k, v).expect("label concat must succeed");
-            }
-            Some(s)
-        } else {
-            None
-        };
-=======
         use self::outbound::NameOrAddr;
         use transport::DnsNameAndPort;
->>>>>>> 90433a8c
 
         let authority = {
             let a = match ep.dst.host_port {
@@ -184,22 +151,7 @@
 
 impl FmtLabels for Dst {
     fn fmt_labels(&self, f: &mut fmt::Formatter) -> fmt::Result {
-<<<<<<< HEAD
-        write!(f, "dst=\"{}\"", self.0.host_port)?;
-        write!(
-            f,
-            ",dst_protocol=\"{}\"",
-            if self.0.settings.is_http2() {
-                "h2"
-            } else {
-                "h1"
-            }
-        )?;
-
-        Ok(())
-=======
         write!(f, "dst=\"{}\"", self.0)
->>>>>>> 90433a8c
     }
 }
 
