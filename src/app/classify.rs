use h2;
use http;
use std::sync::Arc;

use proxy::http::{classify, profiles};

<<<<<<< HEAD
#[derive(Clone, Debug)]
pub struct Request {
    classes: Arc<Vec<profiles::ResponseClass>>,
}

#[derive(Clone, Debug)]
pub enum Response {
    Grpc,
    Http {
        classes: Arc<Vec<profiles::ResponseClass>>,
    },
}

#[derive(Clone, Debug)]
pub enum Eos {
    Http(HttpEos),
    Grpc(GrpcEos),
}

#[derive(Clone, Debug)]
pub enum HttpEos {
    FromProfile(Class),
    Pending(http::StatusCode),
}

#[derive(Clone, Debug)]
=======
pub use proxy::http::classify::insert;

#[derive(Clone, Debug, Default)]
pub struct Request {}

#[derive(Clone, Debug)]
pub enum Response {
    Grpc,
    Http,
}

#[derive(Clone, Debug)]
pub enum Eos {
    Http(HttpEos),
    Grpc(GrpcEos),
}

#[derive(Clone, Debug)]
pub struct HttpEos(http::StatusCode);

#[derive(Clone, Debug)]
>>>>>>> 603f43f0
pub enum GrpcEos {
    NoBody(Class),
    Open,
}

#[derive(Clone, Debug, Hash, PartialEq, Eq)]
pub enum Class {
    Grpc(SuccessOrFailure, u32),
    Http(SuccessOrFailure),
    Stream(SuccessOrFailure, String),
}

#[derive(Clone, Debug, Hash, PartialEq, Eq)]
pub enum SuccessOrFailure {
    Success,
    Failure,
}

// === impl Request ===

<<<<<<< HEAD
impl Request {
    pub fn new(classes: Vec<profiles::ResponseClass>) -> Self {
        Self {
            classes: Arc::new(classes),
        }
    }
}

=======
>>>>>>> 603f43f0
impl classify::Classify for Request {
    type Class = Class;
    type Error = h2::Error;
    type ClassifyResponse = Response;
    type ClassifyEos = Eos;

    fn classify<B>(&self, req: &http::Request<B>) -> Self::ClassifyResponse {
        // Determine if the request is a gRPC request by checking the content-type.
        if let Some(ref ct) = req
            .headers()
            .get("content-type")
            .and_then(|v| v.to_str().ok())
        {
            if ct.starts_with("application/grpc+") {
                return Response::Grpc;
            }
        }

<<<<<<< HEAD
        Response::Http {
            classes: self.classes.clone(),
        }
=======
        Response::Http {}
>>>>>>> 603f43f0
    }
}

// === impl Response ===

<<<<<<< HEAD
impl Response {
    fn match_class<B>(
        rsp: &http::Response<B>,
        classes: &Vec<profiles::ResponseClass>,
    ) -> Option<Class> {
        for class in classes {
            if class.is_match(rsp) {
                let result = if class.is_failure() {
                    SuccessOrFailure::Failure
                } else {
                    SuccessOrFailure::Success
                };
                return Some(Class::Http(result, rsp.status()));
            }
        }

        None
=======
impl Default for Response {
    fn default() -> Self {
        Response::Http
>>>>>>> 603f43f0
    }
}

impl classify::ClassifyResponse for Response {
    type Class = Class;
    type Error = h2::Error;
    type ClassifyEos = Eos;

<<<<<<< HEAD
    fn start<B>(self, rsp: &http::Response<B>) -> (Eos, Option<Class>) {
        match self {
            Response::Grpc => match grpc_class(rsp.headers()) {
                None => (Eos::Grpc(GrpcEos::Open), None),
                Some(class) => {
                    let eos = Eos::Grpc(GrpcEos::NoBody(class.clone()));
                    (eos, Some(class))
                }
            },
            Response::Http { ref classes } => {
                match Self::match_class(rsp, classes.as_ref()) {
                    None => (Eos::Http(HttpEos::Pending(rsp.status())), None),
                    Some(class) => {
                        let eos = Eos::Http(HttpEos::FromProfile(class.clone()));
                        (eos, Some(class))
                    }
                }
            }
=======
    fn start<B>(self, rsp: &http::Response<B>) -> Eos {
        match self {
            Response::Http => Eos::Http(HttpEos(rsp.status())),
            Response::Grpc => Eos::Grpc(match grpc_class(rsp.headers()) {
                None => GrpcEos::Open,
                Some(class) => GrpcEos::NoBody(class.clone()),
            }),
>>>>>>> 603f43f0
        }
    }

    fn error(self, err: &h2::Error) -> Self::Class {
        Class::Stream(SuccessOrFailure::Failure, format!("{}", err))
    }
}

<<<<<<< HEAD
impl Default for Response {
    fn default() -> Self {
        // By default, simply perform HTTP classification.
        Response::Http { classes: Arc::new(Vec::new()) }
    }
}

=======
>>>>>>> 603f43f0
// === impl Eos ===

impl classify::ClassifyEos for Eos {
    type Class = Class;
    type Error = h2::Error;

    fn eos(self, trailers: Option<&http::HeaderMap>) -> Self::Class {
        match self {
            Eos::Http(http) => http.eos(trailers),
            Eos::Grpc(grpc) => grpc.eos(trailers),
<<<<<<< HEAD
        }
    }

    fn error(self, err: &h2::Error) -> Self::Class {
        match self {
            Eos::Http(http) => http.error(err),
            Eos::Grpc(grpc) => grpc.error(err),
        }
    }
}

impl classify::ClassifyEos for HttpEos {
    type Class = Class;
    type Error = h2::Error;

    fn eos(self, _: Option<&http::HeaderMap>) -> Self::Class {
        match self {
            HttpEos::FromProfile(class) => class,
            HttpEos::Pending(status) if status.is_server_error() => {
                Class::Http(SuccessOrFailure::Failure, status)
            }
            HttpEos::Pending(status) => {
                Class::Http(SuccessOrFailure::Success, status)
            }
        }
    }

    fn error(self, err: &h2::Error) -> Self::Class {
        Class::Stream(SuccessOrFailure::Failure, format!("{}", err))
    }
}

=======
        }
    }

    fn error(self, err: &h2::Error) -> Self::Class {
        match self {
            Eos::Http(http) => http.error(err),
            Eos::Grpc(grpc) => grpc.error(err),
        }
    }
}

impl classify::ClassifyEos for HttpEos {
    type Class = Class;
    type Error = h2::Error;

    fn eos(self, _: Option<&http::HeaderMap>) -> Self::Class {
        match self {
            HttpEos(status) if status.is_server_error() => Class::Http(SuccessOrFailure::Failure),
            HttpEos(_) => Class::Http(SuccessOrFailure::Success),
        }
    }

    fn error(self, err: &h2::Error) -> Self::Class {
        Class::Stream(SuccessOrFailure::Failure, format!("{}", err))
    }
}

>>>>>>> 603f43f0
impl classify::ClassifyEos for GrpcEos {
    type Class = Class;
    type Error = h2::Error;

    fn eos(self, trailers: Option<&http::HeaderMap>) -> Self::Class {
        match self {
            GrpcEos::NoBody(class) => class,
            GrpcEos::Open => trailers
                .and_then(grpc_class)
                .unwrap_or_else(|| Class::Grpc(SuccessOrFailure::Success, 0)),
        }
    }

    fn error(self, err: &h2::Error) -> Self::Class {
        // Ignore the original classification when an error is encountered.
        Class::Stream(SuccessOrFailure::Failure, format!("{}", err))
    }
}

fn grpc_class(headers: &http::HeaderMap) -> Option<Class> {
    headers
        .get("grpc-status")
        .and_then(|v| v.to_str().ok())
        .and_then(|s| s.parse::<u32>().ok())
        .map(|grpc_status| {
            if grpc_status == 0 {
                Class::Grpc(SuccessOrFailure::Success, grpc_status)
            } else {
                Class::Grpc(SuccessOrFailure::Failure, grpc_status)
            }
        })
}

#[cfg(test)]
mod tests {
    use http::{HeaderMap, Response, StatusCode};

    use super::{Class, SuccessOrFailure};
    use proxy::http::classify::{ClassifyEos as _CE, ClassifyResponse as _CR};

    #[test]
    fn http_response_status_ok() {
        let rsp = Response::builder().status(StatusCode::OK).body(()).unwrap();
        let crsp = super::Response::default();
<<<<<<< HEAD
        let (ceos, class) = crsp.start(&rsp);
        assert_eq!(class, None);

=======
        let ceos = crsp.start(&rsp);
>>>>>>> 603f43f0
        let class = ceos.eos(None);
        assert_eq!(class, Class::Http(SuccessOrFailure::Success));
    }

    #[test]
    fn http_response_status_bad_request() {
        let rsp = Response::builder()
            .status(StatusCode::BAD_REQUEST)
            .body(())
            .unwrap();
        let crsp = super::Response::default();
<<<<<<< HEAD
        let (ceos, class) = crsp.start(&rsp);
        assert_eq!(class, None);

=======
        let ceos = crsp.start(&rsp);
>>>>>>> 603f43f0
        let class = ceos.eos(None);
        assert_eq!(class, Class::Http(SuccessOrFailure::Success));
    }

    #[test]
    fn http_response_status_server_error() {
        let rsp = Response::builder()
            .status(StatusCode::INTERNAL_SERVER_ERROR)
            .body(())
            .unwrap();
        let crsp = super::Response::default();
<<<<<<< HEAD
        let (ceos, class) = crsp.start(&rsp);
        assert_eq!(class, None);

=======
        let ceos = crsp.start(&rsp);
>>>>>>> 603f43f0
        let class = ceos.eos(None);
        assert_eq!(class, Class::Http(SuccessOrFailure::Failure));
    }

    #[test]
    fn grpc_response_header_ok() {
        let rsp = Response::builder()
            .header("grpc-status", "0")
            .status(StatusCode::OK)
            .body(())
            .unwrap();
        let crsp = super::Response::Grpc;
<<<<<<< HEAD
        let (ceos, class) = crsp.start(&rsp);
        assert_eq!(class, Some(Class::Grpc(SuccessOrFailure::Success, 0)));

=======
        let ceos = crsp.start(&rsp);
>>>>>>> 603f43f0
        let class = ceos.eos(None);
        assert_eq!(class, Class::Grpc(SuccessOrFailure::Success, 0));
    }

    #[test]
    fn grpc_response_header_error() {
        let rsp = Response::builder()
            .header("grpc-status", "2")
            .status(StatusCode::OK)
            .body(())
            .unwrap();
        let crsp = super::Response::Grpc;
<<<<<<< HEAD
        let (ceos, class) = crsp.start(&rsp);
        assert_eq!(class, Some(Class::Grpc(SuccessOrFailure::Failure, 2)));

=======
        let ceos = crsp.start(&rsp);
>>>>>>> 603f43f0
        let class = ceos.eos(None);
        assert_eq!(class, Class::Grpc(SuccessOrFailure::Failure, 2));
    }

    #[test]
    fn grpc_response_trailer_ok() {
        let rsp = Response::builder().status(StatusCode::OK).body(()).unwrap();
        let crsp = super::Response::Grpc;
<<<<<<< HEAD
        let (ceos, class) = crsp.start(&rsp);
        assert_eq!(class.as_ref(), None);
=======
        let ceos = crsp.start(&rsp);
>>>>>>> 603f43f0

        let mut trailers = HeaderMap::new();
        trailers.insert("grpc-status", 0.into());

        let class = ceos.eos(Some(&trailers));
        assert_eq!(class, Class::Grpc(SuccessOrFailure::Success, 0));
    }

    #[test]
    fn grpc_response_trailer_error() {
        let rsp = Response::builder().status(StatusCode::OK).body(()).unwrap();
        let crsp = super::Response::Grpc;
<<<<<<< HEAD
        let (ceos, class) = crsp.start(&rsp);
        assert_eq!(class.as_ref(), None);
=======
        let ceos = crsp.start(&rsp);
>>>>>>> 603f43f0

        let mut trailers = HeaderMap::new();
        trailers.insert("grpc-status", 3.into());

        let class = ceos.eos(Some(&trailers));
        assert_eq!(class, Class::Grpc(SuccessOrFailure::Failure, 3));
    }
}<|MERGE_RESOLUTION|>--- conflicted
+++ resolved
@@ -2,58 +2,30 @@
 use http;
 use std::sync::Arc;
 
+pub use proxy::http::classify::insert;
 use proxy::http::{classify, profiles};
 
-<<<<<<< HEAD
-#[derive(Clone, Debug)]
-pub struct Request {
-    classes: Arc<Vec<profiles::ResponseClass>>,
-}
-
-#[derive(Clone, Debug)]
-pub enum Response {
-    Grpc,
-    Http {
-        classes: Arc<Vec<profiles::ResponseClass>>,
-    },
-}
-
-#[derive(Clone, Debug)]
-pub enum Eos {
-    Http(HttpEos),
-    Grpc(GrpcEos),
-}
-
-#[derive(Clone, Debug)]
-pub enum HttpEos {
-    FromProfile(Class),
-    Pending(http::StatusCode),
-}
-
-#[derive(Clone, Debug)]
-=======
-pub use proxy::http::classify::insert;
-
-#[derive(Clone, Debug, Default)]
-pub struct Request {}
+#[derive(Clone, Debug)]
+pub enum Request {
+    Default,
+    Profile(Arc<Vec<profiles::ResponseClass>>),
+}
 
 #[derive(Clone, Debug)]
 pub enum Response {
     Grpc,
     Http,
+    Profile(Arc<Vec<profiles::ResponseClass>>),
 }
 
 #[derive(Clone, Debug)]
 pub enum Eos {
-    Http(HttpEos),
+    Http(http::StatusCode),
     Grpc(GrpcEos),
-}
-
-#[derive(Clone, Debug)]
-pub struct HttpEos(http::StatusCode);
-
-#[derive(Clone, Debug)]
->>>>>>> 603f43f0
+    Profile(Class),
+}
+
+#[derive(Clone, Debug)]
 pub enum GrpcEos {
     NoBody(Class),
     Open,
@@ -74,17 +46,22 @@
 
 // === impl Request ===
 
-<<<<<<< HEAD
 impl Request {
     pub fn new(classes: Vec<profiles::ResponseClass>) -> Self {
-        Self {
-            classes: Arc::new(classes),
-        }
-    }
-}
-
-=======
->>>>>>> 603f43f0
+        if classes.is_empty() {
+            Request::Default
+        } else {
+            Request::Profile(classes.into())
+        }
+    }
+}
+
+impl Default for Request {
+    fn default() -> Self {
+        Request::Default
+    }
+}
+
 impl classify::Classify for Request {
     type Class = Class;
     type Error = h2::Error;
@@ -92,30 +69,28 @@
     type ClassifyEos = Eos;
 
     fn classify<B>(&self, req: &http::Request<B>) -> Self::ClassifyResponse {
-        // Determine if the request is a gRPC request by checking the content-type.
-        if let Some(ref ct) = req
-            .headers()
-            .get("content-type")
-            .and_then(|v| v.to_str().ok())
-        {
-            if ct.starts_with("application/grpc+") {
-                return Response::Grpc;
+        match self {
+            Request::Profile(classes) => Response::Profile(classes.clone()),
+            Request::Default => {
+                // Determine if the request is a gRPC request by checking the content-type.
+                let content_type = req
+                    .headers()
+                    .get("content-type")
+                    .and_then(|v| v.to_str().ok());
+                if let Some(ref ct) = content_type {
+                    if ct.starts_with("application/grpc+") {
+                        return Response::Grpc;
+                    }
+                }
+
+                Response::Http
             }
         }
-
-<<<<<<< HEAD
-        Response::Http {
-            classes: self.classes.clone(),
-        }
-=======
-        Response::Http {}
->>>>>>> 603f43f0
     }
 }
 
 // === impl Response ===
 
-<<<<<<< HEAD
 impl Response {
     fn match_class<B>(
         rsp: &http::Response<B>,
@@ -128,16 +103,11 @@
                 } else {
                     SuccessOrFailure::Success
                 };
-                return Some(Class::Http(result, rsp.status()));
+                return Some(Class::Http(result));
             }
         }
 
         None
-=======
-impl Default for Response {
-    fn default() -> Self {
-        Response::Http
->>>>>>> 603f43f0
     }
 }
 
@@ -146,34 +116,17 @@
     type Error = h2::Error;
     type ClassifyEos = Eos;
 
-<<<<<<< HEAD
-    fn start<B>(self, rsp: &http::Response<B>) -> (Eos, Option<Class>) {
-        match self {
-            Response::Grpc => match grpc_class(rsp.headers()) {
-                None => (Eos::Grpc(GrpcEos::Open), None),
-                Some(class) => {
-                    let eos = Eos::Grpc(GrpcEos::NoBody(class.clone()));
-                    (eos, Some(class))
-                }
-            },
-            Response::Http { ref classes } => {
-                match Self::match_class(rsp, classes.as_ref()) {
-                    None => (Eos::Http(HttpEos::Pending(rsp.status())), None),
-                    Some(class) => {
-                        let eos = Eos::Http(HttpEos::FromProfile(class.clone()));
-                        (eos, Some(class))
-                    }
-                }
-            }
-=======
     fn start<B>(self, rsp: &http::Response<B>) -> Eos {
         match self {
-            Response::Http => Eos::Http(HttpEos(rsp.status())),
-            Response::Grpc => Eos::Grpc(match grpc_class(rsp.headers()) {
-                None => GrpcEos::Open,
-                Some(class) => GrpcEos::NoBody(class.clone()),
-            }),
->>>>>>> 603f43f0
+            Response::Http => Eos::Http(rsp.status()),
+            Response::Grpc => match grpc_class(rsp.headers()) {
+                None => Eos::Grpc(GrpcEos::Open),
+                Some(class) => Eos::Grpc(GrpcEos::NoBody(class.clone())),
+            },
+            Response::Profile(ref classes) => match Self::match_class(rsp, classes.as_ref()) {
+                None => Eos::Http(rsp.status()),
+                Some(class) => Eos::Profile(class.clone()),
+            },
         }
     }
 
@@ -182,16 +135,14 @@
     }
 }
 
-<<<<<<< HEAD
 impl Default for Response {
     fn default() -> Self {
-        // By default, simply perform HTTP classification.
-        Response::Http { classes: Arc::new(Vec::new()) }
-    }
-}
-
-=======
->>>>>>> 603f43f0
+        // By default, simply perform HTTP classification. This only applies
+        // when no `insert` layer is present.
+        Response::Http
+    }
+}
+
 // === impl Eos ===
 
 impl classify::ClassifyEos for Eos {
@@ -200,85 +151,17 @@
 
     fn eos(self, trailers: Option<&http::HeaderMap>) -> Self::Class {
         match self {
-            Eos::Http(http) => http.eos(trailers),
-            Eos::Grpc(grpc) => grpc.eos(trailers),
-<<<<<<< HEAD
-        }
-    }
-
-    fn error(self, err: &h2::Error) -> Self::Class {
-        match self {
-            Eos::Http(http) => http.error(err),
-            Eos::Grpc(grpc) => grpc.error(err),
-        }
-    }
-}
-
-impl classify::ClassifyEos for HttpEos {
-    type Class = Class;
-    type Error = h2::Error;
-
-    fn eos(self, _: Option<&http::HeaderMap>) -> Self::Class {
-        match self {
-            HttpEos::FromProfile(class) => class,
-            HttpEos::Pending(status) if status.is_server_error() => {
-                Class::Http(SuccessOrFailure::Failure, status)
-            }
-            HttpEos::Pending(status) => {
-                Class::Http(SuccessOrFailure::Success, status)
-            }
-        }
-    }
-
-    fn error(self, err: &h2::Error) -> Self::Class {
-        Class::Stream(SuccessOrFailure::Failure, format!("{}", err))
-    }
-}
-
-=======
-        }
-    }
-
-    fn error(self, err: &h2::Error) -> Self::Class {
-        match self {
-            Eos::Http(http) => http.error(err),
-            Eos::Grpc(grpc) => grpc.error(err),
-        }
-    }
-}
-
-impl classify::ClassifyEos for HttpEos {
-    type Class = Class;
-    type Error = h2::Error;
-
-    fn eos(self, _: Option<&http::HeaderMap>) -> Self::Class {
-        match self {
-            HttpEos(status) if status.is_server_error() => Class::Http(SuccessOrFailure::Failure),
-            HttpEos(_) => Class::Http(SuccessOrFailure::Success),
-        }
-    }
-
-    fn error(self, err: &h2::Error) -> Self::Class {
-        Class::Stream(SuccessOrFailure::Failure, format!("{}", err))
-    }
-}
-
->>>>>>> 603f43f0
-impl classify::ClassifyEos for GrpcEos {
-    type Class = Class;
-    type Error = h2::Error;
-
-    fn eos(self, trailers: Option<&http::HeaderMap>) -> Self::Class {
-        match self {
-            GrpcEos::NoBody(class) => class,
-            GrpcEos::Open => trailers
+            Eos::Http(status) if status.is_server_error() => Class::Http(SuccessOrFailure::Failure),
+            Eos::Http(_) => Class::Http(SuccessOrFailure::Success),
+            Eos::Grpc(GrpcEos::NoBody(class)) => class,
+            Eos::Grpc(GrpcEos::Open) => trailers
                 .and_then(grpc_class)
                 .unwrap_or_else(|| Class::Grpc(SuccessOrFailure::Success, 0)),
+            Eos::Profile(class) => class,
         }
     }
 
     fn error(self, err: &h2::Error) -> Self::Class {
-        // Ignore the original classification when an error is encountered.
         Class::Stream(SuccessOrFailure::Failure, format!("{}", err))
     }
 }
@@ -307,15 +190,7 @@
     #[test]
     fn http_response_status_ok() {
         let rsp = Response::builder().status(StatusCode::OK).body(()).unwrap();
-        let crsp = super::Response::default();
-<<<<<<< HEAD
-        let (ceos, class) = crsp.start(&rsp);
-        assert_eq!(class, None);
-
-=======
-        let ceos = crsp.start(&rsp);
->>>>>>> 603f43f0
-        let class = ceos.eos(None);
+        let class = super::Response::Http.start(&rsp).eos(None);
         assert_eq!(class, Class::Http(SuccessOrFailure::Success));
     }
 
@@ -325,15 +200,7 @@
             .status(StatusCode::BAD_REQUEST)
             .body(())
             .unwrap();
-        let crsp = super::Response::default();
-<<<<<<< HEAD
-        let (ceos, class) = crsp.start(&rsp);
-        assert_eq!(class, None);
-
-=======
-        let ceos = crsp.start(&rsp);
->>>>>>> 603f43f0
-        let class = ceos.eos(None);
+        let class = super::Response::Http.start(&rsp).eos(None);
         assert_eq!(class, Class::Http(SuccessOrFailure::Success));
     }
 
@@ -343,15 +210,7 @@
             .status(StatusCode::INTERNAL_SERVER_ERROR)
             .body(())
             .unwrap();
-        let crsp = super::Response::default();
-<<<<<<< HEAD
-        let (ceos, class) = crsp.start(&rsp);
-        assert_eq!(class, None);
-
-=======
-        let ceos = crsp.start(&rsp);
->>>>>>> 603f43f0
-        let class = ceos.eos(None);
+        let class = super::Response::Http.start(&rsp).eos(None);
         assert_eq!(class, Class::Http(SuccessOrFailure::Failure));
     }
 
@@ -362,15 +221,7 @@
             .status(StatusCode::OK)
             .body(())
             .unwrap();
-        let crsp = super::Response::Grpc;
-<<<<<<< HEAD
-        let (ceos, class) = crsp.start(&rsp);
-        assert_eq!(class, Some(Class::Grpc(SuccessOrFailure::Success, 0)));
-
-=======
-        let ceos = crsp.start(&rsp);
->>>>>>> 603f43f0
-        let class = ceos.eos(None);
+        let class = super::Response::Grpc.start(&rsp).eos(None);
         assert_eq!(class, Class::Grpc(SuccessOrFailure::Success, 0));
     }
 
@@ -381,51 +232,27 @@
             .status(StatusCode::OK)
             .body(())
             .unwrap();
-        let crsp = super::Response::Grpc;
-<<<<<<< HEAD
-        let (ceos, class) = crsp.start(&rsp);
-        assert_eq!(class, Some(Class::Grpc(SuccessOrFailure::Failure, 2)));
-
-=======
-        let ceos = crsp.start(&rsp);
->>>>>>> 603f43f0
-        let class = ceos.eos(None);
+        let class = super::Response::Grpc.start(&rsp).eos(None);
         assert_eq!(class, Class::Grpc(SuccessOrFailure::Failure, 2));
     }
 
     #[test]
     fn grpc_response_trailer_ok() {
         let rsp = Response::builder().status(StatusCode::OK).body(()).unwrap();
-        let crsp = super::Response::Grpc;
-<<<<<<< HEAD
-        let (ceos, class) = crsp.start(&rsp);
-        assert_eq!(class.as_ref(), None);
-=======
-        let ceos = crsp.start(&rsp);
->>>>>>> 603f43f0
-
         let mut trailers = HeaderMap::new();
         trailers.insert("grpc-status", 0.into());
 
-        let class = ceos.eos(Some(&trailers));
+        let class = super::Response::Grpc.start(&rsp).eos(Some(&trailers));
         assert_eq!(class, Class::Grpc(SuccessOrFailure::Success, 0));
     }
 
     #[test]
     fn grpc_response_trailer_error() {
         let rsp = Response::builder().status(StatusCode::OK).body(()).unwrap();
-        let crsp = super::Response::Grpc;
-<<<<<<< HEAD
-        let (ceos, class) = crsp.start(&rsp);
-        assert_eq!(class.as_ref(), None);
-=======
-        let ceos = crsp.start(&rsp);
->>>>>>> 603f43f0
-
         let mut trailers = HeaderMap::new();
         trailers.insert("grpc-status", 3.into());
 
-        let class = ceos.eos(Some(&trailers));
+        let class = super::Response::Grpc.start(&rsp).eos(Some(&trailers));
         assert_eq!(class, Class::Grpc(SuccessOrFailure::Failure, 3));
     }
 }