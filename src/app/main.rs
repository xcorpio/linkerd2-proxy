--- conflicted
+++ resolved
@@ -269,14 +269,8 @@
                     discovery::Resolve, orig_proto_upgrade, Endpoint, Recognize,
                 };
                 use super::profiles::Client as ProfilesClient;
-<<<<<<< HEAD
-                use control::KubernetesNormalizer;
-                use proxy::{
-                    http::{balance, metrics, profiles},
-=======
                 use proxy::{
                     http::{balance, metrics, profiles, settings},
->>>>>>> 90433a8c
                     resolve,
                 };
 
@@ -295,14 +289,6 @@
                     .clone()
                     .push(client::layer("out"))
                     .push(reconnect::layer())
-<<<<<<< HEAD
-                    .push(svc::stack::map_target::layer(|ep: &Endpoint| {
-                        client::Config::from(ep.clone())
-                    }));
-
-                let endpoint_stack = client_stack
-=======
->>>>>>> 90433a8c
                     .push(svc::stack_per_request::layer())
                     .push(normalize_uri::layer())
                     ;
@@ -318,33 +304,19 @@
                 let profiles_client = ProfilesClient::new(
                     controller,
                     Duration::from_secs(3),
-<<<<<<< HEAD
-                    KubernetesNormalizer::new(config.namespaces.pod.clone()),
-                );
-
-                let profile_route_stack = svc::stack::phantom_data::layer()
-                    .push(metrics::layer::<_, classify::Response>(route_http_metrics))
-                    .push(classify::layer()),
-
-=======
                     control::KubernetesNormalize::new(config.namespaces.pod.clone()),
                 );
 
->>>>>>> 90433a8c
                 let dst_route_stack = endpoint_stack
                     .push(resolve::layer(Resolve::new(resolver)))
                     .push(balance::layer())
                     .push(buffer::layer())
-<<<<<<< HEAD
-                    .push(profiles::router::layer(profiles_client, profile_route_stack))
-=======
                     .push(profiles::router::layer(
                         profiles_client,
                         svc::stack::phantom_data::layer()
                             .push(metrics::layer::<_, classify::Response>(route_http_metrics))
                             .push(classify::layer()),
                     ))
->>>>>>> 90433a8c
                     .push(buffer::layer())
                     .push(timeout::layer(config.bind_timeout))
                     .push(limit::layer(MAX_IN_FLIGHT))
@@ -466,11 +438,7 @@
                         metrics::Serve::new(report),
                     );
 
-<<<<<<< HEAD
-                    // tap is already pushped in a logging Future
-=======
                     // tap is already wrapped in a logging Future.
->>>>>>> 90433a8c
                     rt.spawn(tap);
                     // metrics_server is already wrapped in a logging Future.
                     rt.spawn(metrics);
