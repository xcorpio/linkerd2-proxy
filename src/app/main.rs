use bytes;
use futures::{self, future, Future, Poll};
use h2;
use http;
use indexmap::IndexSet;
use std::net::SocketAddr;
use std::thread;
use std::time::{Duration, SystemTime};
use std::{error, fmt, io};
use tokio::executor::{self, DefaultExecutor, Executor};
use tokio::runtime::current_thread;
use tower_h2;

<<<<<<< HEAD
use app::{
    classify::{Class, ClassifyResponse},
    metric_labels::{EndpointLabels, RouteLabels},
};
=======
use app::classify::{Class, ClassifyResponse};
use app::{metric_labels::EndpointLabels};
>>>>>>> f2a3c08e
use control;
use dns;
use drain;
use logging;
use metrics::{self, FmtMetrics};
use proxy::{
    self, buffer,
    http::{client, insert_target, metrics::timestamp_request_open, normalize_uri, router},
    limit, reconnect, timeout,
};
use svc::{self, Layer as _Layer, Stack as _Stack};
use tap;
use task;
use telemetry;
use transport::{self, connect, tls, BoundPort, Connection, GetOriginalDst};
use Conditional;

use super::config::Config;

/// Runs a sidecar proxy.
///
/// The proxy binds two listeners:
///
/// - a private socket (TCP or UNIX) for outbound requests to other instances;
/// - and a public socket (TCP and optionally TLS) for inbound requests from other
///   instances.
///
/// The public listener forwards requests to a local socket (TCP or UNIX).
///
/// The private listener routes requests to service-discovery-aware load-balancer.
///
pub struct Main<G> {
    config: Config,
    tls_config_watch: tls::ConfigWatch,

    start_time: SystemTime,

    control_listener: BoundPort,
    inbound_listener: BoundPort,
    outbound_listener: BoundPort,
    metrics_listener: BoundPort,

    get_original_dst: G,

    runtime: task::MainRuntime,
}

impl<G> Main<G>
where
    G: GetOriginalDst + Clone + Send + 'static,
{
    pub fn new<R>(config: Config, get_original_dst: G, runtime: R) -> Self
    where
        R: Into<task::MainRuntime>,
    {
        let start_time = SystemTime::now();

        let tls_config_watch = tls::ConfigWatch::new(config.tls_settings.clone());

        // TODO: Serve over TLS.
        let control_listener = BoundPort::new(
            config.control_listener.addr,
            Conditional::None(tls::ReasonForNoIdentity::NotImplementedForTap.into()),
        ).expect("controller listener bind");

        let inbound_listener = {
            let tls = config.tls_settings.as_ref().and_then(|settings| {
                tls_config_watch
                    .server
                    .as_ref()
                    .map(|tls_server_config| tls::ConnectionConfig {
                        server_identity: settings.pod_identity.clone(),
                        config: tls_server_config.clone(),
                    })
            });
            BoundPort::new(config.inbound_listener.addr, tls).expect("public listener bind")
        };

        let outbound_listener = BoundPort::new(
            config.outbound_listener.addr,
            Conditional::None(tls::ReasonForNoTls::InternalTraffic),
        ).expect("private listener bind");

        let runtime = runtime.into();

        // TODO: Serve over TLS.
        let metrics_listener = BoundPort::new(
            config.metrics_listener.addr,
            Conditional::None(tls::ReasonForNoIdentity::NotImplementedForMetrics.into()),
        ).expect("metrics listener bind");

        Main {
            config,
            start_time,
            tls_config_watch,
            control_listener,
            inbound_listener,
            outbound_listener,
            metrics_listener,
            get_original_dst,
            runtime,
        }
    }

    pub fn control_addr(&self) -> SocketAddr {
        self.control_listener.local_addr()
    }

    pub fn inbound_addr(&self) -> SocketAddr {
        self.inbound_listener.local_addr()
    }

    pub fn outbound_addr(&self) -> SocketAddr {
        self.outbound_listener.local_addr()
    }

    pub fn metrics_addr(&self) -> SocketAddr {
        self.metrics_listener.local_addr()
    }

    pub fn run_until<F>(self, shutdown_signal: F)
    where
        F: Future<Item = (), Error = ()> + Send + 'static,
    {
        let Main {
            config,
            start_time,
            tls_config_watch,
            control_listener,
            inbound_listener,
            outbound_listener,
            metrics_listener,
            get_original_dst,
            mut runtime,
        } = self;

        const MAX_IN_FLIGHT: usize = 10_000;
        let control_host_and_port = config.control_host_and_port.clone();

        info!("using controller at {:?}", control_host_and_port);
        info!("routing on {:?}", outbound_listener.local_addr());
        info!(
            "proxying on {:?} to {:?}",
            inbound_listener.local_addr(),
            config.inbound_forward
        );
        info!(
            "serving Prometheus metrics on {:?}",
            metrics_listener.local_addr(),
        );
        info!(
            "protocol detection disabled for inbound ports {:?}",
            config.inbound_ports_disable_protocol_detection,
        );
        info!(
            "protocol detection disabled for outbound ports {:?}",
            config.outbound_ports_disable_protocol_detection,
        );

        let (drain_tx, drain_rx) = drain::channel();

        let (dns_resolver, dns_bg) = dns::Resolver::from_system_config_and_env(&config)
            .unwrap_or_else(|e| {
                // TODO: Stack DNS configuration infallible.
                panic!("invalid DNS configuration: {:?}", e);
            });

        let tap_next_id = tap::NextId::default();
        let (taps, observe) = control::Observe::new(100);
<<<<<<< HEAD

        let (endpoint_http_metrics, endpoint_http_report) =
            proxy::http::metrics::new::<EndpointLabels, Class>(config.metrics_retain_idle);

        let (route_http_metrics, route_http_report) = {
            let (m, r) =
                proxy::http::metrics::new::<RouteLabels, Class>(config.metrics_retain_idle);
            (m, r.with_prefix("route"))
        };

=======
        let (http_metrics, http_report) = proxy::http::metrics::new::<
            EndpointLabels,
            Class,
        >(config.metrics_retain_idle);
>>>>>>> f2a3c08e
        let (transport_metrics, transport_report) = transport::metrics::new();

        let (tls_config_sensor, tls_config_report) = telemetry::tls_config_reload::new();

<<<<<<< HEAD
        let report = endpoint_http_report
            .and_then(route_http_report)
=======
        let report = http_report
>>>>>>> f2a3c08e
            .and_then(transport_report)
            .and_then(tls_config_report)
            .and_then(telemetry::process::Report::new(start_time));

        let tls_client_config = tls_config_watch.client.clone();
        let tls_cfg_bg = tls_config_watch.start(tls_config_sensor);

        let controller_fut = {
            use super::control;

            let tls_server_identity = config
                .tls_settings
                .as_ref()
                .and_then(|s| s.controller_identity.clone().map(|id| id));

            let control_config = control_host_and_port.map(|host_and_port| {
                control::Config::new(
                    host_and_port,
                    tls_server_identity,
                    config.control_backoff_delay,
                    config.control_connect_timeout,
                )
            });

            // TODO metrics
            let stack = connect::Stack::new()
                .push(control::client::Layer::new())
                .push(control::resolve::Layer::new(dns_resolver.clone()))
                .push(reconnect::layer().with_fixed_backoff(config.control_backoff_delay))
                .push(proxy::timeout::layer(config.control_connect_timeout))
                .push(svc::watch::layer(tls_client_config.clone()))
                .push(svc::stack::phantom_data::layer())
                .push(control::add_origin::Layer::new())
                .push(buffer::layer())
                .push(limit::layer(config.destination_concurrency_limit));

            // Because the control client is buffered, we need to be able to
            // spawn a task on an executor. An executor is only available in the
            // context of a running task, however, we the stack is instantiated lazily.
            future::poll_fn(move || {
                let svc = control_config
                    .as_ref()
                    .and_then(|ref c| match stack.make(c) {
                        Ok(svc) => Some(svc),
                        Err(e) => {
                            error!("ignoring invalid controller configuration: {:?}", e);
                            None
                        }
                    });
                Ok(svc.into())
            })
        };

        let (resolver_bg_tx, resolver_bg_rx) = futures::sync::oneshot::channel();

        // Build the outbound and inbound proxies using the controller client.
        let main_fut = controller_fut.and_then(move |controller| {
            let (resolver, resolver_bg) = control::destination::new(
                controller.clone(),
                dns_resolver.clone(),
                config.namespaces.clone(),
                config.destination_concurrency_limit,
            );
            resolver_bg_tx
                .send(resolver_bg)
                .ok()
                .expect("admin thread must receive resolver task");

            let outbound = {
                use super::outbound::{
                    discovery::Resolve, insert_classify, orig_proto_upgrade, Endpoint, Recognize,
                };
                use super::profiles::Client as ProfilesClient;
                use control::KubernetesNormalizer;
                use proxy::{
                    http::{balance, metrics, profiles},
                    resolve,
                };

                let endpoint_http_metrics = endpoint_http_metrics.clone();

                // As the outbound proxy accepts connections, we don't do any
                // special transport-level handling.
                let accept = transport_metrics.accept("outbound").bind(());

                // Establishes connections to remote peers.
                let connect = connect::Stack::new()
                    .push(proxy::timeout::layer(config.outbound_connect_timeout))
                    .push(transport_metrics.connect("outbound"));

                let client_stack = connect
                    .clone()
                    .push(client::layer("out"))
                    .push(svc::stack::map_target::layer(|ep: &Endpoint| {
                        client::Config::from(ep.clone())
                    }))
                    .push(reconnect::layer());

                let endpoint_stack = client_stack
                    .push(svc::stack_per_request::layer())
                    .push(normalize_uri::layer())
                    .push(orig_proto_upgrade::layer())
                    .push(tap::layer(tap_next_id.clone(), taps.clone()))
                    .push(metrics::layer::<_, ClassifyResponse>(endpoint_http_metrics))
                    .push(svc::watch::layer(tls_client_config))
                    .push(buffer::layer());

                let dst_route_stack = endpoint_stack
                    .push(resolve::layer(Resolve::new(resolver)))
                    .push(balance::layer())
                    .push(buffer::layer())
                    .push(profiles::router::layer(
                        ProfilesClient::new(
                            controller,
                            Duration::from_secs(3),
                            KubernetesNormalizer::new(config.namespaces.pod.clone()),
                        ),
                        svc::stack::phantom_data::layer()
                            .push(metrics::layer::<_, ClassifyResponse>(route_http_metrics))
                            .push(insert_classify::layer()),
                    ))
                    .push(buffer::layer())
                    .push(timeout::layer(config.bind_timeout))
                    .push(limit::layer(MAX_IN_FLIGHT))
                    .push(router::layer(Recognize::new()));

                let capacity = config.outbound_router_capacity;
                let max_idle_age = config.outbound_router_max_idle_age;
                let router = dst_route_stack
                    .make(&router::Config::new("out", capacity, max_idle_age))
                    .expect("outbound router");

                // As HTTP requests are accepted, we add some request extensions
                // including metadata about the request's origin.
                let server_stack = svc::stack::phantom_data::layer()
                    .push(insert_target::layer())
                    .push(timestamp_request_open::layer())
                    .bind(svc::shared::stack(router));

                serve(
                    "out",
                    outbound_listener,
                    accept,
                    connect,
                    server_stack.map_err(|_| {}),
                    config.outbound_ports_disable_protocol_detection,
                    get_original_dst.clone(),
                    drain_rx.clone(),
                ).map_err(|e| error!("outbound proxy background task failed: {}", e))
            };

<<<<<<< HEAD
            let inbound = {
                use super::inbound::{self, Endpoint};

                // As the inbound proxy accepts connections, we don't do any
                // special transport-level handling.
                let accept = transport_metrics.accept("inbound").bind(());

                // Establishes connections to the local application.
                let connect = connect::Stack::new()
                    .push(proxy::timeout::layer(config.inbound_connect_timeout))
                    .push(transport_metrics.connect("inbound"));

                // A stack configured by `router::Config`, responsible for building
                // a router made of route stacks configured by `inbound::Endpoint`.
                //
                // If there is no `SO_ORIGINAL_DST` for an inbound socket,
                // `default_fwd_addr` may be used.
                //
                // `normalize_uri` and `stack_per_request` are applied on the stack
                // selectively. For HTTP/2 stacks, for instance, neither service will be
                // employed.
                let default_fwd_addr = config.inbound_forward.map(|a| a.into());
                let stack = connect
                    .clone()
                    .push(client::layer("in"))
                    .push(svc::stack::map_target::layer(|ep: &Endpoint| {
                        client::Config::from(ep.clone())
                    }))
                    .push(reconnect::layer())
                    .push(svc::stack_per_request::layer())
                    .push(normalize_uri::layer())
                    .push(tap::layer(tap_next_id, taps))
                    .push(proxy::http::metrics::layer::<_, ClassifyResponse>(
                        endpoint_http_metrics,
                    ))
                    .push(buffer::layer())
                    .push(limit::layer(MAX_IN_FLIGHT))
                    .push(router::layer(inbound::Recognize::new(
                        default_fwd_addr,
                    )));

                // Build a router using the above policy
                let capacity = config.inbound_router_capacity;
                let max_idle_age = config.inbound_router_max_idle_age;
                let router = stack
                    .make(&router::Config::new("in", capacity, max_idle_age))
                    .expect("inbound router");

                // As HTTP requests are accepted, we add some request extensions
                // including metadata about the request's origin.
                //
                // Furthermore, HTTP/2 requests may be downgraded to HTTP/1.1 per
                // `orig-proto` headers. This happens in the source stack so that
                // the router need not detect whether a request _will be_ downgraded.
                let source_stack = svc::stack::phantom_data::layer()
                    .push(inbound::orig_proto_downgrade::layer())
                    .push(insert_target::layer())
                    .push(timestamp_request_open::layer())
                    .bind(svc::shared::stack(router));

                serve(
                    "in",
                    inbound_listener,
                    accept,
                    connect,
                    source_stack.map_err(|_| {}),
                    config.inbound_ports_disable_protocol_detection,
                    get_original_dst.clone(),
                    drain_rx.clone(),
                ).map_err(|e| error!("inbound proxy background task failed: {}", e))
            };
=======
            let http_metrics = http_metrics.clone();

            // As the outbound proxy accepts connections, we don't do any
            // special transport-level handling.
            let accept = transport_metrics.accept("outbound").bind(());

            // Establishes connections to remote peers.
            let connect = connect::Stack::new()
                .push(proxy::timeout::layer(config.outbound_connect_timeout))
                .push(transport_metrics.connect("outbound"));

            let client_stack = connect
                .clone()
                .push(client::layer("out"))
                .push(svc::stack::map_target::layer(|ep: &Endpoint| {
                    client::Config::from(ep.clone())
                }))
                .push(reconnect::layer());

            let endpoint_stack = client_stack
                .push(svc::stack_per_request::layer())
                .push(normalize_uri::layer())
                .push(orig_proto_upgrade::layer())
                .push(tap::layer(tap_next_id.clone(), taps.clone()))
                .push(metrics::layer::<_, ClassifyResponse>(http_metrics))
                .push(svc::watch::layer(tls_client_config));

            let dst_router_stack = endpoint_stack
                .push(resolve::layer(Resolve::new(resolver)))
                .push(balance::layer())
                .push(buffer::layer())
                .push(timeout::layer(config.bind_timeout))
                .push(limit::layer(MAX_IN_FLIGHT))
                .push(router::layer(Recognize::new()));

            let capacity = config.outbound_router_capacity;
            let max_idle_age = config.outbound_router_max_idle_age;
            let router = dst_router_stack
                .make(&router::Config::new("out", capacity, max_idle_age))
                .expect("outbound router");

            // As HTTP requests are accepted, we add some request extensions
            // including metadata about the request's origin.
            let server_stack = svc::stack::phantom_data::layer()
                .push(insert_target::layer())
                .push(timestamp_request_open::layer())
                .bind(svc::shared::stack(router));

            serve(
                "out",
                outbound_listener,
                accept,
                connect,
                server_stack.map_err(|_| {}),
                config.outbound_ports_disable_protocol_detection,
                get_original_dst.clone(),
                drain_rx.clone(),
            )
        };

        let inbound = {
            use super::inbound::{self, Endpoint};
            use proxy::http::metrics;

            // As the inbound proxy accepts connections, we don't do any
            // special transport-level handling.
            let accept = transport_metrics.accept("inbound").bind(());

            // Establishes connections to the local application.
            let connect = connect::Stack::new()
                .push(proxy::timeout::layer(config.inbound_connect_timeout))
                .push(transport_metrics.connect("inbound"));

            // A stack configured by `router::Config`, responsible for building
            // a router made of route stacks configured by `inbound::Endpoint`.
            //
            // If there is no `SO_ORIGINAL_DST` for an inbound socket,
            // `default_fwd_addr` may be used.
            //
            // `normalize_uri` and `stack_per_request` are applied on the stack
            // selectively. For HTTP/2 stacks, for instance, neither service will be
            // employed.
            let default_fwd_addr = config.inbound_forward.map(|a| a.into());
            let stack = connect
                .clone()
                .push(client::layer("in"))
                .push(svc::stack::map_target::layer(|ep: &Endpoint| {
                    client::Config::from(ep.clone())
                }))
                .push(reconnect::layer())
                .push(svc::stack_per_request::layer())
                .push(normalize_uri::layer())
                .push(tap::layer(tap_next_id, taps))
                .push(metrics::layer::<_, ClassifyResponse>(http_metrics))
                .push(buffer::layer())
                .push(limit::layer(MAX_IN_FLIGHT))
                .push(router::layer(inbound::Recognize::new(default_fwd_addr)));

            // Build a router using the above policy
            let capacity = config.inbound_router_capacity;
            let max_idle_age = config.inbound_router_max_idle_age;
            let router = stack
                .make(&router::Config::new("in", capacity, max_idle_age))
                .expect("inbound router");

            // As HTTP requests are accepted, we add some request extensions
            // including metadata about the request's origin.
            //
            // Furthermore, HTTP/2 requests may be downgraded to HTTP/1.1 per
            // `orig-proto` headers. This happens in the source stack so that
            // the router need not detect whether a request _will be_ downgraded.
            let source_stack = svc::stack::phantom_data::layer()
                .push(inbound::orig_proto_downgrade::layer())
                .push(insert_target::layer())
                .push(timestamp_request_open::layer())
                .bind(svc::shared::stack(router));

            serve(
                "in",
                inbound_listener,
                accept,
                connect,
                source_stack.map_err(|_| {}),
                config.inbound_ports_disable_protocol_detection,
                get_original_dst.clone(),
                drain_rx.clone(),
            )
        };
>>>>>>> f2a3c08e

            inbound.join(outbound).map(|_| {})
        });

        let (_tx, admin_shutdown_signal) = futures::sync::oneshot::channel::<()>();
        {
            thread::Builder::new()
                .name("admin".into())
                .spawn(move || {
                    use api::tap::server::TapServer;

                    let mut rt =
                        current_thread::Runtime::new().expect("initialize admin thread runtime");

                    let tap = serve_tap(control_listener, TapServer::new(observe));

                    let metrics = control::serve_http(
                        "metrics",
                        metrics_listener,
                        metrics::Serve::new(report),
                    );

                    // tap is already pushped in a logging Future
                    rt.spawn(tap);
                    // metrics_server is already pushped in a logging Future.
                    rt.spawn(metrics);
                    rt.spawn(::logging::admin().bg("dns-resolver").future(dns_bg));
                    rt.spawn(
                        ::logging::admin()
                            .bg("resolver")
                            .future(resolver_bg_rx.map_err(|_| {}).flatten()),
                    );

                    rt.spawn(::logging::admin().bg("tls-config").future(tls_cfg_bg));

                    let shutdown = admin_shutdown_signal.then(|_| Ok::<(), ()>(()));
                    rt.block_on(shutdown).expect("admin");
                    trace!("admin shutdown finished");
                })
                .expect("initialize controller api thread");
            trace!("controller client thread spawned");
        }

        trace!("running");
        runtime.spawn(Box::new(main_fut));
        trace!("main task spawned");

        let shutdown_signal = shutdown_signal.and_then(move |()| {
            debug!("shutdown signaled");
            drain_tx.drain()
        });
        runtime.run_until(shutdown_signal).expect("executor");
        debug!("shutdown complete");
    }
}

fn serve<A, C, R, B, G>(
    proxy_name: &'static str,
    bound_port: BoundPort,
    accept: A,
    connect: C,
    router: R,
    disable_protocol_detection_ports: IndexSet<u16>,
    get_orig_dst: G,
    drain_rx: drain::Watch,
) -> impl Future<Item = (), Error = io::Error> + Send + 'static
where
    A: svc::Stack<proxy::server::Source, Error = ()> + Send + Clone + 'static,
    A::Value: proxy::Accept<Connection>,
    <A::Value as proxy::Accept<Connection>>::Io: Send + transport::Peek + 'static,
    C: svc::Stack<connect::Target> + Send + Clone + 'static,
    C::Error: error::Error + Send + 'static,
    C::Value: connect::Connect + Send,
    <C::Value as connect::Connect>::Connected: Send + 'static,
    <C::Value as connect::Connect>::Future: Send + 'static,
    <C::Value as connect::Connect>::Error: fmt::Debug + 'static,
    R: svc::Stack<proxy::server::Source, Error = ()> + Send + Clone + 'static,
    R::Value:
        svc::Service<Request = http::Request<proxy::http::Body>, Response = http::Response<B>>,
    R::Value: Send + 'static,
    <R::Value as svc::Service>::Error: error::Error + Send + Sync + 'static,
    <R::Value as svc::Service>::Future: Send + 'static,
    B: tower_h2::Body + Default + Send + 'static,
    B::Data: Send,
    <B::Data as ::bytes::IntoBuf>::Buf: Send,
    G: GetOriginalDst + Send + 'static,
{
    // Install the request open timestamp module at the very top of the
    // stack, in order to take the timestamp as close as possible to the
    // beginning of the request's lifetime.
    //
    // TODO replace with a metrics module that is registered to the server
    // transport.

    let listen_addr = bound_port.local_addr();
    let server = proxy::Server::new(
        proxy_name,
        listen_addr,
        get_orig_dst,
        accept,
        connect,
        router,
        disable_protocol_detection_ports,
        drain_rx.clone(),
        h2::server::Builder::default(),
    );
    let log = server.log().clone();

    let accept = {
        let fut = bound_port.listen_and_fold((), move |(), (connection, remote_addr)| {
            let s = server.serve(connection, remote_addr);
            // Logging context is configured by the server.
            let r = DefaultExecutor::current()
                .spawn(Box::new(s))
                .map_err(task::Error::into_io);
            future::result(r)
        });
        log.future(fut)
    };

    let accept_until = Cancelable {
        future: accept,
        canceled: false,
    };

    // As soon as we get a shutdown signal, the listener
    // is canceled immediately.
    drain_rx.watch(accept_until, |accept| {
        accept.canceled = true;
    })
}

/// Can cancel a future by setting a flag.
///
/// Used to 'watch' the accept futures, and close the listeners
/// as soon as the shutdown signal starts.
struct Cancelable<F> {
    future: F,
    canceled: bool,
}

impl<F> Future for Cancelable<F>
where
    F: Future<Item = ()>,
{
    type Item = ();
    type Error = F::Error;

    fn poll(&mut self) -> Poll<Self::Item, Self::Error> {
        if self.canceled {
            Ok(().into())
        } else {
            self.future.poll()
        }
    }
}

fn serve_tap<N, B>(
    bound_port: BoundPort,
    new_service: N,
) -> impl Future<Item = (), Error = ()> + 'static
where
    B: tower_h2::Body + Send + 'static,
    <B::Data as bytes::IntoBuf>::Buf: Send,
    N: svc::NewService<Request = http::Request<tower_h2::RecvBody>, Response = http::Response<B>>
        + Send
        + 'static,
    tower_h2::server::Connection<Connection, N, ::logging::ServerExecutor, B, ()>:
        Future<Item = ()>,
{
    let log = logging::admin().server("tap", bound_port.local_addr());

    let h2_builder = h2::server::Builder::default();
    let server = tower_h2::Server::new(new_service, h2_builder, log.clone().executor());
    let fut = {
        let log = log.clone();
        // TODO: serve over TLS.
        bound_port
            .listen_and_fold(server, move |server, (session, remote)| {
                let log = log.clone().with_remote(remote);
                let serve = server.serve(session).map_err(|_| ());

                let r = executor::current_thread::TaskExecutor::current()
                    .spawn_local(Box::new(log.future(serve)))
                    .map(move |_| server)
                    .map_err(task::Error::into_io);
                future::result(r)
            })
            .map_err(|err| error!("tap listen error: {}", err))
    };

    log.future(fut)
}<|MERGE_RESOLUTION|>--- conflicted
+++ resolved
@@ -11,15 +11,8 @@
 use tokio::runtime::current_thread;
 use tower_h2;
 
-<<<<<<< HEAD
-use app::{
-    classify::{Class, ClassifyResponse},
-    metric_labels::{EndpointLabels, RouteLabels},
-};
-=======
 use app::classify::{Class, ClassifyResponse};
-use app::{metric_labels::EndpointLabels};
->>>>>>> f2a3c08e
+use app::metric_labels::{EndpointLabels, RouteLabels};
 use control;
 use dns;
 use drain;
@@ -189,7 +182,6 @@
 
         let tap_next_id = tap::NextId::default();
         let (taps, observe) = control::Observe::new(100);
-<<<<<<< HEAD
 
         let (endpoint_http_metrics, endpoint_http_report) =
             proxy::http::metrics::new::<EndpointLabels, Class>(config.metrics_retain_idle);
@@ -200,22 +192,12 @@
             (m, r.with_prefix("route"))
         };
 
-=======
-        let (http_metrics, http_report) = proxy::http::metrics::new::<
-            EndpointLabels,
-            Class,
-        >(config.metrics_retain_idle);
->>>>>>> f2a3c08e
         let (transport_metrics, transport_report) = transport::metrics::new();
 
         let (tls_config_sensor, tls_config_report) = telemetry::tls_config_reload::new();
 
-<<<<<<< HEAD
         let report = endpoint_http_report
             .and_then(route_http_report)
-=======
-        let report = http_report
->>>>>>> f2a3c08e
             .and_then(transport_report)
             .and_then(tls_config_report)
             .and_then(telemetry::process::Report::new(start_time));
@@ -367,7 +349,6 @@
                 ).map_err(|e| error!("outbound proxy background task failed: {}", e))
             };
 
-<<<<<<< HEAD
             let inbound = {
                 use super::inbound::{self, Endpoint};
 
@@ -439,136 +420,6 @@
                     drain_rx.clone(),
                 ).map_err(|e| error!("inbound proxy background task failed: {}", e))
             };
-=======
-            let http_metrics = http_metrics.clone();
-
-            // As the outbound proxy accepts connections, we don't do any
-            // special transport-level handling.
-            let accept = transport_metrics.accept("outbound").bind(());
-
-            // Establishes connections to remote peers.
-            let connect = connect::Stack::new()
-                .push(proxy::timeout::layer(config.outbound_connect_timeout))
-                .push(transport_metrics.connect("outbound"));
-
-            let client_stack = connect
-                .clone()
-                .push(client::layer("out"))
-                .push(svc::stack::map_target::layer(|ep: &Endpoint| {
-                    client::Config::from(ep.clone())
-                }))
-                .push(reconnect::layer());
-
-            let endpoint_stack = client_stack
-                .push(svc::stack_per_request::layer())
-                .push(normalize_uri::layer())
-                .push(orig_proto_upgrade::layer())
-                .push(tap::layer(tap_next_id.clone(), taps.clone()))
-                .push(metrics::layer::<_, ClassifyResponse>(http_metrics))
-                .push(svc::watch::layer(tls_client_config));
-
-            let dst_router_stack = endpoint_stack
-                .push(resolve::layer(Resolve::new(resolver)))
-                .push(balance::layer())
-                .push(buffer::layer())
-                .push(timeout::layer(config.bind_timeout))
-                .push(limit::layer(MAX_IN_FLIGHT))
-                .push(router::layer(Recognize::new()));
-
-            let capacity = config.outbound_router_capacity;
-            let max_idle_age = config.outbound_router_max_idle_age;
-            let router = dst_router_stack
-                .make(&router::Config::new("out", capacity, max_idle_age))
-                .expect("outbound router");
-
-            // As HTTP requests are accepted, we add some request extensions
-            // including metadata about the request's origin.
-            let server_stack = svc::stack::phantom_data::layer()
-                .push(insert_target::layer())
-                .push(timestamp_request_open::layer())
-                .bind(svc::shared::stack(router));
-
-            serve(
-                "out",
-                outbound_listener,
-                accept,
-                connect,
-                server_stack.map_err(|_| {}),
-                config.outbound_ports_disable_protocol_detection,
-                get_original_dst.clone(),
-                drain_rx.clone(),
-            )
-        };
-
-        let inbound = {
-            use super::inbound::{self, Endpoint};
-            use proxy::http::metrics;
-
-            // As the inbound proxy accepts connections, we don't do any
-            // special transport-level handling.
-            let accept = transport_metrics.accept("inbound").bind(());
-
-            // Establishes connections to the local application.
-            let connect = connect::Stack::new()
-                .push(proxy::timeout::layer(config.inbound_connect_timeout))
-                .push(transport_metrics.connect("inbound"));
-
-            // A stack configured by `router::Config`, responsible for building
-            // a router made of route stacks configured by `inbound::Endpoint`.
-            //
-            // If there is no `SO_ORIGINAL_DST` for an inbound socket,
-            // `default_fwd_addr` may be used.
-            //
-            // `normalize_uri` and `stack_per_request` are applied on the stack
-            // selectively. For HTTP/2 stacks, for instance, neither service will be
-            // employed.
-            let default_fwd_addr = config.inbound_forward.map(|a| a.into());
-            let stack = connect
-                .clone()
-                .push(client::layer("in"))
-                .push(svc::stack::map_target::layer(|ep: &Endpoint| {
-                    client::Config::from(ep.clone())
-                }))
-                .push(reconnect::layer())
-                .push(svc::stack_per_request::layer())
-                .push(normalize_uri::layer())
-                .push(tap::layer(tap_next_id, taps))
-                .push(metrics::layer::<_, ClassifyResponse>(http_metrics))
-                .push(buffer::layer())
-                .push(limit::layer(MAX_IN_FLIGHT))
-                .push(router::layer(inbound::Recognize::new(default_fwd_addr)));
-
-            // Build a router using the above policy
-            let capacity = config.inbound_router_capacity;
-            let max_idle_age = config.inbound_router_max_idle_age;
-            let router = stack
-                .make(&router::Config::new("in", capacity, max_idle_age))
-                .expect("inbound router");
-
-            // As HTTP requests are accepted, we add some request extensions
-            // including metadata about the request's origin.
-            //
-            // Furthermore, HTTP/2 requests may be downgraded to HTTP/1.1 per
-            // `orig-proto` headers. This happens in the source stack so that
-            // the router need not detect whether a request _will be_ downgraded.
-            let source_stack = svc::stack::phantom_data::layer()
-                .push(inbound::orig_proto_downgrade::layer())
-                .push(insert_target::layer())
-                .push(timestamp_request_open::layer())
-                .bind(svc::shared::stack(router));
-
-            serve(
-                "in",
-                inbound_listener,
-                accept,
-                connect,
-                source_stack.map_err(|_| {}),
-                config.inbound_ports_disable_protocol_detection,
-                get_original_dst.clone(),
-                drain_rx.clone(),
-            )
-        };
->>>>>>> f2a3c08e
 
             inbound.join(outbound).map(|_| {})
         });
