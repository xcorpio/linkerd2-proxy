use bytes::{Buf, IntoBuf};
use futures::{Async, Future, Poll, Stream};
use h2;
use http;
use std::collections::VecDeque;
use std::sync::Weak;
use tower_h2::Body as Payload;

use proxy::http::HasH2Reason;
use svc;

pub trait Register {
    type Tap: Tap;
    type Taps: Stream<Item = Weak<Self::Tap>>;

    fn register(&mut self) -> Self::Taps;
}

pub trait Tap {
    type TapRequestBody: TapBody;
    type TapResponse: TapResponse<TapBody = Self::TapResponseBody>;
    type TapResponseBody: TapBody;

    fn tap<B: Payload>(&self, req: &http::Request<B>)
        -> Option<(Self::TapRequestBody, Self::TapResponse)>;
}

pub trait TapBody {
    fn data<D: IntoBuf>(&mut self, data: &D::Buf);

    fn end(self, headers: Option<&http::HeaderMap>);

    fn fail(self, error: &h2::Error);
}

pub trait TapResponse {
    type TapBody: TapBody;

    fn tap<B: Payload>(self, rsp: &http::Response<B>) -> Self::TapBody;

    fn fail<E: HasH2Reason>(self, error: &E);
}

/// A stack module that wraps services to record taps.
#[derive(Clone, Debug)]
pub struct Layer<R: Register> {
    registry: R,
}

/// Wraps services to record taps.
#[derive(Clone, Debug)]
pub struct Stack<R: Register, T> {
    registry: R,
    inner: T,
}

/// A middleware that records HTTP taps.
#[derive(Clone, Debug)]
pub struct Service<R, S, T> {
    subscription_rx: R,
    subscriptions: VecDeque<Weak<S>>,
    inner: T,
}

#[derive(Debug, Clone)]
pub struct ResponseFuture<F, T: TapResponse> {
    inner: F,
    taps: VecDeque<T>,
}

#[derive(Debug)]
pub struct Body<B, T: TapBody> {
    inner: B,
    taps: VecDeque<T>,
}

// === Layer ===

pub fn layer<R>(registry: R) -> Layer<R>
where
    R: Register + Clone,
{
    Layer { registry }
}

impl<R, T, M> svc::Layer<T, T, M> for Layer<R>
where
    R: Register + Clone,
    M: svc::Stack<T>,
{
    type Value = <Stack<R, M> as svc::Stack<T>>::Value;
    type Error = M::Error;
    type Stack = Stack<R, M>;

    fn bind(&self, inner: M) -> Self::Stack {
        Stack {
            inner,
            registry: self.registry.clone(),
        }
    }
}

// === Stack ===

impl<R, T, M> svc::Stack<T> for Stack<R, M>
where
    R: Register + Clone,
    M: svc::Stack<T>,
{
    type Value = Service<R::Taps, R::Tap, M::Value>;
    type Error = M::Error;

    fn make(&self, target: &T) -> Result<Self::Value, Self::Error> {
        let inner = self.inner.make(&target)?;
        let subscription_rx = self.registry.register();
        Ok(Service {
            subscription_rx,
            subscriptions: VecDeque::default(),
            inner,
        })
    }
}

// === Service ===

impl<R, S, T, A, B> svc::Service<http::Request<A>> for Service<R, S, T>
where
<<<<<<< HEAD
    S: svc::Service<http::Request<RequestBody<A>>, Response = http::Response<B>>,
    S::Error: HasH2Reason,
    A: Body,
    B: Body,
=======
    R: Stream<Item = Weak<S>>,
    S: Tap,
    T: svc::Service<
        http::Request<Body<A, S::TapRequestBody>>,
        Response = http::Response<B>,
    >,
    T::Error: HasH2Reason,
    A: Payload,
    B: Payload,
>>>>>>> e9bcbfd1
{
    type Response = http::Response<Body<B, S::TapResponseBody>>;
    type Error = T::Error;
    type Future = ResponseFuture<T::Future, S::TapResponse>;

    fn poll_ready(&mut self) -> Poll<(), Self::Error> {
        while let Ok(Async::Ready(Some(s))) = self.subscription_rx.poll() {
            self.subscriptions.push_back(s);
        }
        self.subscriptions.retain(|s| s.upgrade().is_some());
        self.inner.poll_ready()
    }

    fn call(&mut self, req: http::Request<A>) -> Self::Future {
        let taps = self.subscriptions.iter().filter_map(|s| {
            s.upgrade().and_then(|s| s.tap(&req))
        });

        let req_taps = VecDeque::with_capacity(self.subscriptions.len());
        let rsp_taps = VecDeque::with_capacity(self.subscriptions.len());
        for (req_tap, rsp_tap) in taps {
            req_taps.push_back(req_tap);
            rsp_taps.push_back(rsp_tap);
        }

        let req = {
            let (head, inner) = req.into_parts();
            let taps = req_taps;
            http::Request::from_parts(head, Body { inner, taps })
        };

        let inner = self.inner.call(req);
        ResponseFuture {
            inner,
            taps: rsp_taps,
        }
    }
}

impl<B, F, T> Future for ResponseFuture<F, T>
where
    B: Payload,
    F: Future<Item = http::Response<B>>,
    F::Error: HasH2Reason,
    T: TapResponse,
{
    type Item = http::Response<Body<B, T::TapBody>>;
    type Error = F::Error;

    fn poll(&mut self) -> Poll<Self::Item, Self::Error> {
        let rsp = try_ready!(self.inner.poll().map_err(|e| self.tap_err(e)));

        let taps = self.taps.drain(..).map(|t| t.tap(&rsp)).collect();
        let rsp = {
            let (head, inner) = rsp.into_parts();
            let body = Body { inner, taps };
            http::Response::from_parts(head, body)
        };

        Ok(rsp.into())
    }
}

impl<B, F, T> ResponseFuture<F, T>
where
    B: Payload,
    F: Future<Item = http::Response<B>>,
    F::Error: HasH2Reason,
    T: TapResponse,
{
    fn tap_err(&mut self, error: F::Error) -> F::Error {
        while let Some(tap) = self.taps.pop_front() {
            tap.fail(&error);
        }

        error
    }
}

// === Body ===

impl<B: Payload, T: TapBody> Payload for Body<B, T> {
    type Data = <B::Data as IntoBuf>::Buf;

    fn is_end_stream(&self) -> bool {
        self.inner.is_end_stream()
    }

    fn poll_data(&mut self) -> Poll<Option<Self::Data>, h2::Error> {
        let poll_frame = self.inner.poll_data().map_err(|e| self.tap_err(e));
        let frame = try_ready!(poll_frame).map(|f| f.into_buf());

        if let Some(ref f) = frame.as_ref() {
            for ref mut tap in self.taps.iter_mut() {
                tap.data(f);
            }
        }

        Ok(Async::Ready(frame))
    }

    fn poll_trailers(&mut self) -> Poll<Option<http::HeaderMap>, h2::Error> {
        let trailers = try_ready!(self.inner.poll_trailers().map_err(|e| self.tap_err(e)));
        self.tap_eos(trailers.as_ref());
        Ok(Async::Ready(trailers))
    }
}

impl<B, T: TapBody> Body<B, T> {

    fn tap_eos(&mut self, trailers: Option<&http::HeaderMap>) {
        while let Some(tap) = self.taps.pop_front() {
            tap.end(trailers);
        }
    }

    fn tap_err(&mut self, error: h2::Error) -> h2::Error {
        while let Some(tap) = self.taps.pop_front() {
            tap.fail(&error);
        }

        error
    }
}

impl<B, T: TapBody> Drop for Body<B, T> {
    fn drop(&mut self) {
        // TODO this should be recorded as a cancelation if the stream didn't end.
        self.tap_eos(None);
    }
}
<|MERGE_RESOLUTION|>--- conflicted
+++ resolved
@@ -7,39 +7,8 @@
 use tower_h2::Body as Payload;
 
 use proxy::http::HasH2Reason;
+use super::{Register, Tap, TapBody, TapResponse};
 use svc;
-
-pub trait Register {
-    type Tap: Tap;
-    type Taps: Stream<Item = Weak<Self::Tap>>;
-
-    fn register(&mut self) -> Self::Taps;
-}
-
-pub trait Tap {
-    type TapRequestBody: TapBody;
-    type TapResponse: TapResponse<TapBody = Self::TapResponseBody>;
-    type TapResponseBody: TapBody;
-
-    fn tap<B: Payload>(&self, req: &http::Request<B>)
-        -> Option<(Self::TapRequestBody, Self::TapResponse)>;
-}
-
-pub trait TapBody {
-    fn data<D: IntoBuf>(&mut self, data: &D::Buf);
-
-    fn end(self, headers: Option<&http::HeaderMap>);
-
-    fn fail(self, error: &h2::Error);
-}
-
-pub trait TapResponse {
-    type TapBody: TapBody;
-
-    fn tap<B: Payload>(self, rsp: &http::Response<B>) -> Self::TapBody;
-
-    fn fail<E: HasH2Reason>(self, error: &E);
-}
 
 /// A stack module that wraps services to record taps.
 #[derive(Clone, Debug)]
@@ -125,12 +94,6 @@
 
 impl<R, S, T, A, B> svc::Service<http::Request<A>> for Service<R, S, T>
 where
-<<<<<<< HEAD
-    S: svc::Service<http::Request<RequestBody<A>>, Response = http::Response<B>>,
-    S::Error: HasH2Reason,
-    A: Body,
-    B: Body,
-=======
     R: Stream<Item = Weak<S>>,
     S: Tap,
     T: svc::Service<
@@ -140,7 +103,6 @@
     T::Error: HasH2Reason,
     A: Payload,
     B: Payload,
->>>>>>> e9bcbfd1
 {
     type Response = http::Response<Body<B, S::TapResponseBody>>;
     type Error = T::Error;
